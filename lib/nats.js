/*
 * Copyright 2013-2020 The NATS Authors
 * Licensed under the Apache License, Version 2.0 (the "License");
 * you may not use this file except in compliance with the License.
 * You may obtain a copy of the License at
 *
 * http://www.apache.org/licenses/LICENSE-2.0
 *
 * Unless required by applicable law or agreed to in writing, software
 * distributed under the License is distributed on an "AS IS" BASIS,
 * WITHOUT WARRANTIES OR CONDITIONS OF ANY KIND, either express or implied.
 * See the License for the specific language governing permissions and
 * limitations under the License.
 */

/* eslint no-sync: 0 */

'use strict'

/**
 * Module Dependencies
 */
const net = require('net')
const tls = require('tls')
const util = require('util')
const events = require('events')
const nuid = require('nuid')
const nkeys = require('ts-nkeys')
const fs = require('fs')
const url = require('url')

/**
 * Constants
 */
const VERSION = require('../package.json').version

const DEFAULT_PORT = 4222
const DEFAULT_PRE = 'nats://localhost:'
const DEFAULT_URI = DEFAULT_PRE + DEFAULT_PORT

const MAX_CONTROL_LINE_SIZE = 4096

// Parser state
const AWAITING_CONTROL = 0
const AWAITING_MSG_PAYLOAD = 1

// Reconnect Parameters, 2 sec wait, 10 tries
const DEFAULT_RECONNECT_TIME_WAIT = 2 * 1000
const DEFAULT_MAX_RECONNECT_ATTEMPTS = 10
const DEFAULT_RECONNECT_JITTER = 100
const DEFAULT_RECONNECT_JITTER_TLS = 1000

// Ping interval
const DEFAULT_PING_INTERVAL = 2 * 60 * 1000 // 2 minutes
const DEFAULT_MAX_PING_OUT = 2

const FLUSH_THRESHOLD = 65536

// Protocol
const MSG = /^MSG\s+([^\s\r\n]+)\s+([^\s\r\n]+)\s+(([^\s\r\n]+)[^\S\r\n]+)?(\d+)\r\n/i
const OK = /^\+OK\s*\r\n/i
const ERR = /^-ERR\s+('.+')?\r\n/i
const PING = /^PING\r\n/i
const PONG = /^PONG\r\n/i
const INFO = /^INFO\s+([^\r\n]+)\r\n/i
const SUBRE = /^SUB\s+([^\r\n]+)\r\n/i
const CREDS = /\s*(?:(?:[-]{3,}[^\n]*[-]{3,}\n)(.+)(?:\n\s*[-]{3,}[^\n]*[-]{3,}\n))/i

const CR_LF = '\r\n'
const CR_LF_LEN = CR_LF.length
const EMPTY = ''
const SPC = ' '

// Protocol
const SUB = 'SUB'
const UNSUB = 'UNSUB'
const CONNECT = 'CONNECT'

// Responses
const PING_REQUEST = 'PING' + CR_LF
const PONG_RESPONSE = 'PONG' + CR_LF
// Errors
const ErrorCode = {}
exports.ErrorCode = ErrorCode
ErrorCode.BAD_AUTHENTICATION = 'BAD_AUTHENTICATION'
ErrorCode.BAD_CREDS = 'BAD_CREDENTIALS'
ErrorCode.BAD_JSON = 'BAD_JSON'
ErrorCode.BAD_MSG = 'BAD_MSG'
ErrorCode.BAD_OPTIONS = 'BAD_OPTIONS'
ErrorCode.BAD_REPLY = 'BAD_REPLY'
ErrorCode.BAD_SUBJECT = 'BAD_SUBJECT'
ErrorCode.API_ERROR = 'API_ERROR'
ErrorCode.CLIENT_CERT_REQ = 'CLIENT_CERT_REQ'
ErrorCode.CONN_CLOSED = 'CONN_CLOSED'
ErrorCode.DISCONNECT_ERR = 'DISCONNECT'
ErrorCode.CONN_DRAINING = 'CONN_DRAINING'
ErrorCode.CONN_ERR = 'CONN_ERR'
ErrorCode.CONN_TIMEOUT = 'CONN_TIMEOUT'
ErrorCode.INVALID_ENCODING = 'INVALID_ENCODING'
ErrorCode.NATS_PROTOCOL_ERR = 'NATS_PROTOCOL_ERR'
ErrorCode.NKEY_OR_JWT_REQ = 'NKEY_OR_JWT_REQ'
ErrorCode.NON_SECURE_CONN_REQ = 'NON_SECURE_CONN_REQ'
ErrorCode.NO_ECHO_NOT_SUPPORTED = 'NO_ECHO_NOT_SUPPORTED'
ErrorCode.NO_SEED_IN_CREDS = 'NO_SEED_IN_CREDS'
ErrorCode.NO_USER_JWT_IN_CREDS = 'NO_USER_JWT_IN_CREDS'
ErrorCode.OPENSSL_ERR = 'OPENSSL_ERR'
ErrorCode.PERMISSIONS_ERR = 'permissions violation'
ErrorCode.REQ_TIMEOUT = 'REQ_TIMEOUT'
ErrorCode.SECURE_CONN_REQ = 'SECURE_CONN_REQ'
ErrorCode.SIGCB_NOTFUNC = 'SIG_NOT_FUNC'
ErrorCode.SIGNATURE_REQUIRED = 'SIG_REQ'
ErrorCode.STALE_CONNECTION_ERR = 'stale connection'
ErrorCode.SUB_DRAINING = 'SUB_DRAINING'
ErrorCode.TIMEOUT_ERR = 'TIMEOUT'

const BAD_AUTHENTICATION_MSG = 'User and Token can not both be provided'
const BAD_AUTHENTICATION_TH_FAILED_MSG_PREFIX = 'tokenHandler call failed: '
const BAD_AUTHENTICATION_TH_NOT_FUNC_MSG = 'tokenHandler must be a function returning a token'
const BAD_AUTHENTICATION_T_AND_TH_MSG = 'token and tokenHandler cannot both be provided'
const BAD_CREDS_MSG = 'Bad user credentials'
const BAD_JSON_MSG = 'Message should be a non-circular JSON-serializable value'
const BAD_OPTIONS_MSG = 'Options should be an object as second parameter.'
const BAD_OPTS_MSG = 'Options must be an object'
const CLIENT_CERT_REQ_MSG = 'Server requires a client certificate.'
const CONN_CLOSED_MSG = 'Connection closed'
const CONN_DRAINING_MSG = 'Connection draining'
const CONN_ERR_MSG_PREFIX = 'Could not connect to server: '
const CONN_TIMEOUT_MSG = 'Connection timeout'
const DISCONNECT_MSG = 'Client disconnected, flush was reset'
const INVALID_ENCODING_MSG_PREFIX = 'Invalid Encoding:'
const NKEY_OR_JWT_REQ_MSG = 'An Nkey or User JWT callback needs to be defined.'
const NON_SECURE_CONN_REQ_MSG = 'Server does not support a secure connection.'
const NO_ECHO_NOT_SUPPORTED_MSG = 'echo is not supported'
const NO_SEED_IN_CREDS_MSG = 'Can not locate signing key in credentials'
const NO_USER_JWT_IN_CREDS_MSG = 'Can not locate user jwt in credentials.'
const OPENSSL_ERR_MSG_PREFIX = 'TLS credentials verification failed: '
const REQ_TIMEOUT_MSG_PREFIX = 'The request timed out for subscription id: '
const SECURE_CONN_REQ_MSG = 'Server requires a secure connection.'
const SIGCB_NOTFUNC_MSG = 'Signature callback is not a function.'
const SIGNATURE_REQUIRED_MSG = 'Server requires an Nkey signature.'
const SUB_DRAINING_MSG = 'Subscription draining'
const TIMEOUT_MSG = 'subscription or request timedout'

const Events = {}
Events.Error = 'error'
Events.PublishPermissionError = 'pubError'
Events.Subscribe = 'subscribe'
Events.Unsubscribe = 'unsubscribe'
Events.Reconnecting = 'reconnecting'
Events.Close = 'close'
Events.Reconnect = 'reconnect'
Events.Connect = 'connect'
Events.Disconnect = 'disconnect'

const InternalEvents = {}
InternalEvents.PingTimer = 'pingtimer'
InternalEvents.PingCount = 'pingcount'
InternalEvents.Servers = 'serversChanged'

const Payload = {}
exports.Payload = Payload
Payload.String = 'string'
Payload.JSON = 'json'
Payload.Binary = 'binary'

/**
 * @param {String} message
 * @param {String} code
 * @param {Error} [chainedError]
 * @constructor
 *
 * @api private
 */
function NatsError (message, code, chainedError) {
  Error.captureStackTrace(this, this.constructor)
  this.name = this.constructor.name
  this.message = message
  this.code = code
  // noinspection JSUnusedGlobalSymbols
  this.chainedError = chainedError
}

util.inherits(NatsError, Error)
exports.NatsError = NatsError

/**
 * Library Version
 */
exports.version = VERSION

/**
 * Create a properly formatted inbox subject.
 *
 * @api public
 */
const createInbox = exports.createInbox = function () {
  return ('_INBOX.' + nuid.next())
}

/**
 * Initialize a client with the appropriate options.
 *
 * @param {Object} [opts]
 * @api public
 */
function Client (opts) {
  events.EventEmitter.call(this)
  this.subs = new Subs(this)
  this.reqs = new Reqs(this)
  this.servers = new Servers(this)
  this.reconnects = 0
  this.connected = false
  this.wasConnected = false
  this.reconnecting = false
  this.pending = []
  this.pout = 0
  this.optnames = []
  this.parseOptions(opts)
  // Select a server to connect to.
  this.servers.selectServer()
  this.createConnection()
}

/**
 * Connect to a nats-server and return the client.
 * Argument can be a url, or an object with a 'url'
 * property and additional options.
 *
 * @params {Mixed} [url] - Url, port, or options object
 * @params {Object} [opts] - Options
 * @api public
 */
exports.connect = function (url, opts) {
  // If we receive one parameter, parser will
  // figure out intent. If we provided opts, then
  // first parameter should be url, and second an
  // options object.
  if (opts !== undefined) {
    if (typeof opts !== 'object') {
      throw new NatsError(BAD_OPTIONS_MSG, ErrorCode.BAD_OPTIONS)
    }
    opts.url = sanitizeUrl(url)
  } else {
    opts = url
  }
  return new Client(opts)
}

/**
 * Connected clients are event emitters.
 */
util.inherits(Client, events.EventEmitter)

/**
 * Allow createInbox to be called on a client.
 *
 * @api public
 */
Client.prototype.createInbox = createInbox

Client.prototype.assignOption = function (opts, prop, assign) {
  this.optnames.push(prop)
  if (assign === undefined) {
    assign = prop
  }
  if (opts[prop] !== undefined) {
    this.options[assign] = opts[prop]
  }
}

/**
 * Parse the constructor/connect options.
 *
 * @param {Object} [opts]
 * @api private
 */
Client.prototype.parseOptions = function (opts) {
  const options = this.options = {
    encoding: 'utf8',
    maxPingOut: DEFAULT_MAX_PING_OUT,
    maxReconnectAttempts: DEFAULT_MAX_RECONNECT_ATTEMPTS,
    noEcho: false,
    payload: Payload.String,
    pedantic: false,
    pingInterval: DEFAULT_PING_INTERVAL,
    reconnect: true,
    reconnectTimeWait: DEFAULT_RECONNECT_TIME_WAIT,
<<<<<<< HEAD
=======
    reconnectJitter: DEFAULT_RECONNECT_JITTER,
    reconnectJitterTLS: DEFAULT_RECONNECT_JITTER_TLS,
    tls: false,
    useOldRequestStyle: false,
>>>>>>> 2bef73f1
    verbose: false,
    waitOnFirstConnect: false
  }

  if (undefined === opts) {
    options.url = DEFAULT_URI
  } else if (typeof opts === 'number') {
    options.url = DEFAULT_PRE + opts
  } else if (typeof opts === 'string') {
    options.url = sanitizeUrl(opts)
  } else if (typeof opts === 'object') {
    if (opts.port !== undefined) {
      options.url = DEFAULT_PRE + opts.port
      delete opts.port
    }
    // Pull out various options here
    this.assignOption(opts, 'credsFile')
    this.assignOption(opts, 'encoding')
    this.assignOption(opts, 'maxPingOut')
    this.assignOption(opts, 'maxReconnectAttempts')
    this.assignOption(opts, 'name')
    this.assignOption(opts, 'nkey')
    this.assignOption(opts, 'noEcho')
    this.assignOption(opts, 'noMuxRequests')
    this.assignOption(opts, 'noRandomize')
    this.assignOption(opts, 'nonceSigner')
    this.assignOption(opts, 'pass')
    this.assignOption(opts, 'payload')
    this.assignOption(opts, 'pedantic')
    this.assignOption(opts, 'pingInterval')
    this.assignOption(opts, 'reconnect')
    this.assignOption(opts, 'reconnectJitter')
    this.assignOption(opts, 'reconnectJitterTLS')
    this.assignOption(opts, 'reconnectDelayHandler')
    this.assignOption(opts, 'reconnectTimeWait')
    this.assignOption(opts, 'servers')
    this.assignOption(opts, 'timeout')
    this.assignOption(opts, 'tls')
    this.assignOption(opts, 'token')
    this.assignOption(opts, 'tokenHandler')
    this.assignOption(opts, 'url')
    this.assignOption(opts, 'user')
    this.assignOption(opts, 'userJWT')
    this.assignOption(opts, 'verbose')
    this.assignOption(opts, 'waitOnFirstConnect')
    this.assignOption(opts, 'yieldTime')

    // tls options can be anything that node supports, exclude these from the validation
    const tlsopts = opts.tls
    delete opts.tls
    // reject any 'nats' configuration property that we don't know
    for (const p in opts) {
      if (Object.hasOwnProperty.call(opts, p)) {
        const found = this.optnames.find((v) => {
          return v === p
        })
        if (!found) {
          throw new NatsError(`unknown option '${p}'`, ErrorCode.BAD_OPTIONS)
        }
      }
    }
    // add the tls opts back
    opts.tls = tlsopts
  }
  // Set user/pass as needed if in options.
  this.user = options.user
  this.pass = options.pass

  // Set token as needed if in options.
  this.token = options.token
  this.tokenHandler = options.tokenHandler

  // Authentication - make sure authentication is valid.
  if (this.user && this.token) {
    throw (new NatsError(BAD_AUTHENTICATION_MSG, ErrorCode.BAD_AUTHENTICATION))
  }

  if (this.tokenHandler && typeof this.tokenHandler !== 'function') {
    throw (new NatsError(BAD_AUTHENTICATION_TH_NOT_FUNC_MSG, ErrorCode.BAD_AUTHENTICATION))
  }

  if (this.tokenHandler && this.token) {
    throw (new NatsError(BAD_AUTHENTICATION_T_AND_TH_MSG, ErrorCode.BAD_AUTHENTICATION))
  }

  switch (options.payload) {
    case Payload.String:
      break
    case Payload.Binary:
      options.encoding = 'binary'
      break
    case Payload.JSON:
      // must be utf8
      options.encoding = 'utf8'
      break
    default:
      throw new NatsError(`unknown payload option '${options.payload}'`, ErrorCode.BAD_OPTIONS)
  }

  if (options.reconnectDelayHandler && typeof options.reconnectDelayHandler !== 'function') {
    throw (new NatsError(BAD_OPTIONS, 'reconnectDelayHandler must be a function'))
  }

  if (!options.reconnectDelayHandler) {
    options.reconnectDelayHandler = jitter(options)
  }

  // Encoding - make sure its valid.
  if (Buffer.isEncoding(options.encoding)) {
    this.encoding = options.encoding
  } else {
    throw new NatsError(INVALID_ENCODING_MSG_PREFIX + options.encoding, ErrorCode.INVALID_ENCODING)
  }
  this.servers.init()

  // If we are not setup for tls, but were handed a url with a tls:// prefix
  // then upgrade to tls.
  if (options.tls === false) {
    options.tls = this.servers.hasTLS() !== undefined
  }

  if (options.timeout && typeof options.timeout !== 'number') {
    throw new NatsError('timeout should be a number', ErrorCode.BAD_OPTIONS)
  }
}

function jitter (options) {
  return function () {
    let extra = options.tls ? options.reconnectJitterTLS : options.reconnectJitter
    if (extra) {
      extra++
      extra = Math.floor(Math.random() * extra)
    }
    return options.reconnectTimeWait + extra
  }
}

function sanitizeUrl (host) {
  if ((/^.*:\/\/.*/).exec(host) === null) {
    // Does not have a scheme.
    host = 'nats://' + host
  }
  const u = new url.URL(host)
  if (u.port === null || u.port === '') {
    host += ':' + DEFAULT_PORT
  }
  return host
}

/**
 * Create a new server.
 *
 * @api private
 */
function Server (url) {
  this.url = url
  this.didConnect = false
  this.reconnects = 0
  this.lastConnect = 0
}

/**
 * @api private
 */
Server.prototype.toString = function () {
  return this.url.href
}

Client.prototype.checkNoEchoMismatch = function () {
  if ((this.info.proto === undefined || this.info.proto < 1) && this.options.noEcho) {
    this.emit(Events.Error, new NatsError(NO_ECHO_NOT_SUPPORTED_MSG, ErrorCode.NO_ECHO_NOT_SUPPORTED))
    this.closeStream()
    return true
  }
  return false
}

/**
 * Check for TLS configuration mismatch.
 *
 * @api private
 */
Client.prototype.checkTLSMismatch = function () {
  if (this.stream.encrypted !== true) {
    if (this.info.tls_required) {
      // tls required
      if (this.options.tls === false) {
        this.emit(Events.Error, new NatsError(SECURE_CONN_REQ_MSG, ErrorCode.SECURE_CONN_REQ))
        this.closeStream()
        return true
      }
      // check if client certificate is required
      let hasCert = false
      if (typeof this.options.tls === 'object' && this.options.tls.cert) {
        hasCert = true
      }
      if (this.info.tls_verify === true && !hasCert) {
        this.emit(Events.Error, new NatsError(CLIENT_CERT_REQ_MSG, ErrorCode.CLIENT_CERT_REQ))
        this.closeStream()
        return true
      }
    } else if (this.options.tls) {
      // not required, but client specified details
      this.emit(Events.Error, new NatsError(NON_SECURE_CONN_REQ_MSG, ErrorCode.NON_SECURE_CONN_REQ))
      this.closeStream()
      return true
    }
  }
  return false
}

/**
 * Load a user jwt from a chained credential file.
 * @return {String | undefined}
 * @emits NatsError if JWT couldn't be parsed
 * @api private
 */
Client.prototype.loadUserJWT = function () {
  const contents = fs.readFileSync(this.options.credsFile).toString()
  const m = CREDS.exec(contents) // jwt
  if (m === null) {
    this.emit(Events.Error, new NatsError(NO_USER_JWT_IN_CREDS_MSG, ErrorCode.NO_USER_JWT_IN_CREDS))
    this.closeStream()
    return
  }
  return m[1]
}

/**
 * Load a user nkey seed from a chained credential file
 * and sign nonce.
 *
 * @api private
 */
Client.prototype.loadKeyAndSignNonce = function (nonce) {
  const contents = fs.readFileSync(this.options.credsFile).toString()
  const re = new RegExp(CREDS.source, 'g')
  re.exec(contents) // consume jwt
  const m = re.exec(contents) // seed
  if (m === null) {
    this.emit(Events.Error, new NatsError(NO_SEED_IN_CREDS_MSG, ErrorCode.NO_SEED_IN_CREDS))
    this.closeStream()
    return
  }
  const sk = nkeys.fromSeed(Buffer.from(m[1]))
  return sk.sign(nonce)
}

/**
 * Check for Nkey mismatch.
 *
 * @api private
 */
Client.prototype.checkNkeyMismatch = function () {
  if (this.info.nonce === undefined) {
    return false
  }

  // If this has been specified make sure we can open the file and parse it.
  if (this.options.credsFile !== undefined) {
    // Treat this as a filename.
    let contents = null
    try {
      contents = fs.readFileSync(this.options.credsFile).toString()
    } catch (err) {
      this.emit(Events.Error, new NatsError(BAD_CREDS_MSG, ErrorCode.BAD_CREDS, err))
      this.closeStream()
      return true
    }

    if (CREDS.exec(contents) === null) {
      this.emit(Events.Error, new NatsError(BAD_CREDS_MSG, ErrorCode.BAD_CREDS))
      this.closeStream()
      return true
    }
    // We have a valid file, set up callback handlers.
    const client = this
    this.options.nonceSigner = function (nonce) {
      return client.loadKeyAndSignNonce(nonce)
    }
    this.options.userJWT = function () {
      return client.loadUserJWT()
    }
    return false
  }

  if (this.options.nonceSigner === undefined) {
    this.emit(Events.Error, new NatsError(SIGNATURE_REQUIRED_MSG, ErrorCode.SIGNATURE_REQUIRED))
    this.closeStream()
    return true
  }
  if (typeof this.options.nonceSigner !== 'function') {
    this.emit(Events.Error, new NatsError(SIGCB_NOTFUNC_MSG, ErrorCode.SIGCB_NOTFUNC))
    this.closeStream()
    return true
  }
  if (this.options.nkey === undefined && this.options.userJWT === undefined) {
    this.emit(Events.Error, new NatsError(NKEY_OR_JWT_REQ_MSG, ErrorCode.NKEY_OR_JWT_REQ))
    this.closeStream()
    return true
  }
  return false
}

/**
 * Callback for first flush/connect.
 *
 * @api private
 */
Client.prototype.connectCB = function () {
  const wasReconnecting = this.reconnecting
  const event = (wasReconnecting === true) ? Events.Reconnect : Events.Connect
  this.reconnecting = false
  this.reconnects = 0
  this.wasConnected = true
  this.servers.getCurrent().didConnect = true

  this.emit(event, this)

  this.flushPending()
}

/**
 * @api private
 */
Client.prototype.cancelHeartbeat = function () {
  if (this.pingTimer) {
    clearTimeout(this.pingTimer)
    delete this.pingTimer
  }
}

/**
 * @api private
 */
Client.prototype.scheduleHeartbeat = function () {
  this.pingTimer = setTimeout(function (client) {
    client.emit(InternalEvents.PingTimer)
    if (client.closed) {
      return
    }
    // we could be waiting on the socket to connect
    if (client.stream && !client.stream.connecting) {
      client.emit(InternalEvents.PingCount, client.pout)
      client.pout++
      if (client.pout > client.options.maxPingOut) {
        // processErr will scheduleReconnect
        client.processErr(ErrorCode.STALE_CONNECTION_ERR)
        // don't reschedule, new connection initiated
        return
      } else {
        // send the ping
        client.sendCommand(PING_REQUEST)
        if (client.pongs) {
          // no callback
          client.pongs.push(undefined)
        }
      }
    }
    // reschedule
    client.scheduleHeartbeat()
  }, this.options.pingInterval, this)
}

/**
 * @api private
 */
Client.prototype.clearConnectionTimeoutHandler = function () {
  if (this.connectionTimeoutHandler) {
    clearTimeout(this.connectionTimeoutHandler)
    delete this.connectionTimeoutHandler
  }
}

/**
 * Properly setup a stream event handlers.
 *
 * @api private
 */
Client.prototype.setupHandlers = function () {
  const stream = this.stream

  if (undefined === stream) {
    return
  }

  // tls upgrade will re-bind the handlers here, so if we have a timer we are going to ignore it
  if (this.options.timeout && !this.connectionTimeoutHandler) {
    this.connectionTimeoutHandler = setTimeout(() => {
      if (this.stream) {
        // this fires on the current stream
        this.stream.destroy(new NatsError(CONN_TIMEOUT_MSG, ErrorCode.CONN_TIMEOUT))
      }
    }, this.options.timeout)
  }

  stream.on('connect', () => {
    this.cancelHeartbeat()
    this.connected = true
    this.scheduleHeartbeat()
  })

  stream.on('close', () => {
    const done = (this.closed === true || this.options.reconnect === false || this.servers.isEmpty())
    // if connected, it resets everything as partial buffers may have been sent
    // this will also reset the heartbeats, but not other timers on requests or subscriptions
    const pongs = this.pongs
    this.closeStream()
    if (stream.bytesRead > 0) {
      // if the client will reconnect, re-setup pongs/pending to sending commands
      if (!done) {
        this.pongs = []
        this.pending = []
        this.pSize = 0
      }
      // now we tell them that we bailed
      if (pongs) {
        pongs.forEach((cb) => {
          if (typeof cb === 'function') {
            try {
              cb(new NatsError(DISCONNECT_MSG, ErrorCode.DISCONNECT_ERR))
            } catch (_) {
              // don't fail
            }
          }
        })
      }
      this.emit(Events.Disconnect)
    }
    if (done) {
      this.cleanupTimers()
      this.emit(Events.Close)
    } else {
      this.scheduleReconnect()
    }
  })

  stream.on('error', (exception) => {
    // If we were connected just return, close event will process
    if (this.wasConnected === true && this.servers.getCurrent().didConnect === true) {
      return
    }

    // if the current server did not connect at all, and we in
    // general have not connected to any server, remove it from
    // this list. Unless overridden
    if (this.wasConnected === false && this.servers.getCurrent().didConnect === false) {
      // We can override this behavior with waitOnFirstConnect, which will
      // treat it like a reconnect scenario.
      if (this.options.waitOnFirstConnect) {
        // Pretend to move us into a reconnect state.
        this.servers.getCurrent().didConnect = true
      } else {
        this.servers.remove(this.servers.getCurrent())
      }
    }

    // Only bubble up error if we never had connected
    // to the server and we only have one, and close
    if (this.wasConnected === false && this.servers.isEmpty()) {
      this.emit(Events.Error, new NatsError(CONN_ERR_MSG_PREFIX + exception, ErrorCode.CONN_ERR, exception))
      this.close()
      return
    }
    // continue with reconnect
    this.closeStream()
  })

  stream.on('data', (data) => {
    // If inbound exists, concat them together. We try to avoid this for split
    // messages, so this should only really happen for a split control line.
    // Long term answer is hand rolled parser and not regexp.
    if (this.inbound) {
      this.inbound = Buffer.concat([this.inbound, data])
    } else {
      this.inbound = data
    }

    // Process the inbound queue.
    this.processInbound()
  })
}

/**
 * Send the connect command. This needs to happen after receiving the first
 * INFO message and after TLS is established if necessary.
 *
 * @api private
 */
Client.prototype.sendConnect = function () {
  // Queue the connect command.
  const cs = {
    lang: 'node',
    version: VERSION,
    verbose: this.options.verbose,
    pedantic: this.options.pedantic,
    protocol: 1
  }
  if (this.info.nonce !== undefined && this.options.nonceSigner !== undefined) {
    const sig = this.options.nonceSigner(Buffer.from(this.info.nonce))
    cs.sig = sig.toString('base64')
  }
  if (this.options.userJWT !== undefined) {
    if (typeof (this.options.userJWT) === 'function') {
      cs.jwt = this.options.userJWT()
    } else {
      cs.jwt = this.options.userJWT
    }
  }
  if (this.options.nkey !== undefined) {
    cs.nkey = this.options.nkey
  }
  if (this.user !== undefined) {
    cs.user = this.user
    cs.pass = this.pass
  }
  if (this.tokenHandler !== undefined) {
    let token
    try {
      token = this.tokenHandler()
    } catch (err) {
      this.emit(Events.Error, new NatsError(BAD_AUTHENTICATION_TH_FAILED_MSG_PREFIX + err, ErrorCode.BAD_AUTHENTICATION, err))
    }
    cs.auth_token = token
  } else if (this.token !== undefined) {
    cs.auth_token = this.token
  }
  if (this.options.name !== undefined) {
    cs.name = this.options.name
  }
  if (this.options.nkey !== undefined) {
    cs.nkey = this.options.nkey
  }
  if (this.options.noEcho) {
    cs.echo = false
  }

  // If we enqueued requests before we received INFO from the server, or we
  // reconnected, there be other data pending, write this immediately instead
  // of adding it to the queue.
  this.stream.write(CONNECT + SPC + JSON.stringify(cs) + CR_LF)
}

/**
 * Properly setup a stream connection with proper events.
 *
 * @api private
 */
Client.prototype.createConnection = function () {
  this.pongs = this.pongs || []
  this.pending = this.pending || []
  this.pSize = this.pSize || 0
  this.pstate = AWAITING_CONTROL

  // Clear info processing.
  this.info = null
  this.infoReceived = false

  // See #45 if we have a stream release the listeners otherwise in addition
  // to the leaking of events, the old events will still fire.
  if (this.stream) {
    this.stream.removeAllListeners()
    this.stream.destroy()
  }
  // Create the stream
  this.stream = net.createConnection(this.servers.getCurrent().url.port, this.servers.getCurrent().url.hostname)
  // this change makes it a bit faster on Linux, slightly worse on OS X
  this.stream.setNoDelay(true)
  // Setup the proper handlers.
  this.setupHandlers()
}

/**
 * Close the connection to the server.
 *
 * @api public
 */
Client.prototype.close = function () {
  this.cleanupTimers()
  this.closed = true
  this.removeAllListeners()
  this.closeStream()
  this.subs = null
  this.pstate = -1
  this.pongs = null
  this.pending = null
  this.pSize = 0
}

/**
 * Cancels all the timers, ping, subs, requests.
 * Should only be called on a close.
 * @api private
 */
Client.prototype.cleanupTimers = function () {
  this.cancelHeartbeat()
  if (this.subs) {
    this.subs.clearTimers()
  }
  if (this.reqs) {
    this.reqs.clearTimers()
  }
}

/**
 * Close down the stream and clear state.
 *
 * @api private
 */
Client.prototype.closeStream = function () {
  if (this.stream !== null) {
    this.stream.destroy()
    this.clearConnectionTimeoutHandler()
    this.stream = null
  }
  if (this.connected === true || this.closed === true) {
    this.pongs = null
    this.pout = 0
    this.pending = []
    this.pSize = 0
    this.connected = false
  }
  this.inbound = null
  // if we are not connected, let's not queue up heartbeats
  this.cancelHeartbeat()
}

/**
 * Flush all pending data to the server.
 *
 * @api private
 */
Client.prototype.flushPending = function () {
  if (this.connected === false ||
    this.pending === null ||
    this.pending.length === 0 ||
    this.infoReceived !== true) {
    return
  }

  const write = (data) => {
    this.pending = []
    this.pSize = 0
    return this.stream.write(data)
  }
  if (!this.pBufs) {
    // All strings, fastest for now.
    return write(this.pending.join(EMPTY))
  } else {
    // We have some or all Buffers. Figure out if we can optimize.
    let allBufs = true
    for (const v of this.pending) {
      if (!Buffer.isBuffer(v)) {
        allBufs = false
        break
      }
    }
    // If all buffers, concat together and write once.
    if (allBufs) {
      return write(Buffer.concat(this.pending, this.pSize))
    } else {
      // We have a mix, so write each one individually.
      const pending = this.pending
      this.pending = []
      this.pSize = 0
      let result = true
      for (const v of pending) {
        result = this.stream.write(v) && result
      }
      return result
    }
  }
}

/**
 * Strips all SUBS commands from pending during initial connection completed since
 * we send the subscriptions as a separate operation.
 *
 * @api private
 */
Client.prototype.stripPendingSubs = function () {
  const pending = this.pending
  this.pending = []
  this.pSize = 0
  for (const v of pending) {
    if (!SUBRE.test(v)) {
      // Re-queue the command.
      this.sendCommand(v)
    }
  }
}

/**
 * Send commands to the server or queue them up if connection pending.
 *
 * @api private
 */
Client.prototype.sendCommand = function (cmd) {
  // Buffer to cut down on system calls, increase throughput.
  // When receive gets faster, should make this Buffer based..

  if (this.closed) {
    return
  }

  this.pending.push(cmd)
  if (!Buffer.isBuffer(cmd)) {
    this.pSize += Buffer.byteLength(cmd)
  } else {
    this.pSize += cmd.length
    this.pBufs = true
  }

  if (this.connected === true) {
    // First one let's setup flush..
    if (this.pending.length === 1) {
      const self = this
      setImmediate(function () {
        self.flushPending()
      })
    } else if (this.pSize > FLUSH_THRESHOLD) {
      // Flush in place when threshold reached..
      this.flushPending()
    }
  }
}

/**
 * Sends existing subscriptions to new server after reconnect.
 *
 * @api private
 */
Client.prototype.sendSubscriptions = function () {
  let protos = ''
  this.subs.getAll().forEach((s) => {
    protos += s.subCmd()
    protos += s.reUnsubCmd()
  })
  if (protos.length > 0) {
    this.stream.write(protos)
  }
}

/**
 * Process the inbound data queue.
 *
 * @api private
 */
Client.prototype.processInbound = function () {
  // Hold any regex matches.
  let m

  // For optional yield
  let start

  if (!this.stream) {
    // if we are here, the stream was reaped and errors raised
    // if we continue.
    return
  }
  // unpause if needed.
  // FIXME(dlc) client.stream.isPaused() causes 0.10 to fail
  this.stream.resume()

  /* jshint -W083 */

  if (this.options.yieldTime !== undefined) {
    start = Date.now()
  }

  while (!this.closed && this.inbound && this.inbound.length > 0) {
    switch (this.pstate) {
      case AWAITING_CONTROL: {
        // Regex only works on strings, so convert once to be more efficient.
        // Long term answer is a hand rolled parser, not regex.
        const buf = this.inbound.toString('binary', 0, MAX_CONTROL_LINE_SIZE)
        if ((m = MSG.exec(buf)) !== null) {
          this.payload = {
            subj: m[1],
            sid: parseInt(m[2], 10),
            reply: m[4],
            size: parseInt(m[5], 10)
          }
          this.payload.psize = this.payload.size + CR_LF_LEN
          this.pstate = AWAITING_MSG_PAYLOAD
        } else if ((m = OK.exec(buf)) !== null) {
          // Ignore for now..
        } else if ((m = ERR.exec(buf)) !== null) {
          if (this.processErr(m[1])) {
            return
          }
        } else if ((m = PONG.exec(buf)) !== null) {
          this.pout = 0
          const cb = this.pongs && this.pongs.shift()
          if (cb) {
            cb()
          } // FIXME: Should we check for exceptions?
        } else if ((m = PING.exec(buf)) !== null) {
          this.sendCommand(PONG_RESPONSE)
        } else if ((m = INFO.exec(buf)) !== null) {
          this.info = JSON.parse(m[1])
          // Always try to read the connect_urls from info
          this.servers.processServerUpdate()

          // Process first INFO
          if (this.infoReceived === false) {
            // Check on TLS mismatch.
            if (this.checkTLSMismatch() === true) {
              return
            }
            if (this.checkNoEchoMismatch() === true) {
              return
            }
            if (this.checkNkeyMismatch() === true) {
              return
            }

            // Switch over to TLS as needed.
            if (this.info.tls_required === true) {
              const tlsOpts = {
                socket: this.stream
              }
              if (typeof this.options.tls === 'object') {
                for (const key in this.options.tls) {
                  // noinspection JSUnfilteredForInLoop
                  tlsOpts[key] = this.options.tls[key]
                }
              }
              // if we have a stream, this is from an old connection, reap it
              if (this.stream) {
                this.stream.removeAllListeners()
              }
              try {
                // Refer to issue #310
                this.stream = tls.connect(tlsOpts, () => {
                  this.flushPending()
                })
              } catch (error) {
                this.emit(Events.Error, new NatsError(OPENSSL_ERR_MSG_PREFIX + error, ErrorCode.OPENSSL_ERR, error))
                return
              }
              this.setupHandlers()
            }

            // Send the connect message and subscriptions immediately
            this.sendConnect()
            // add the first callback to a ping
            this.pongs.unshift((err) => {
              if (err) {
                // failed the connection
                return
              }
              // this gets called when the first pong is received by the connection
              // if we have a connection timeout timer, remove it
              this.clearConnectionTimeoutHandler()
              // send any subscriptions, and strip pending
              this.sendSubscriptions()
              this.stripPendingSubs()
              // reset the reconnects for this server
              this.servers.getCurrent().reconnects = 0
              this.servers.getCurrent().lastConnect = Date.now()
              // invoke the callback
              this.connectCB()
            })
            // send that ping out now
            this.stream.write(PING_REQUEST)
            this.flushPending()
            // Mark as received
            this.infoReceived = true
          }
        } else {
          // FIXME, check line length for something weird.
          // Nothing here yet, return
          return
        }
        break
      }

      case AWAITING_MSG_PAYLOAD: {
        // If we do not have the complete message, hold onto the chunks
        // and assemble when we have all we need. This optimizes for
        // when we parse a large buffer down to a small number of bytes,
        // then we receive a large chunk. This avoids a big copy with a
        // simple concat above.
        if (this.inbound.length < this.payload.psize) {
          if (undefined === this.payload.chunks) {
            this.payload.chunks = []
          }
          this.payload.chunks.push(this.inbound)
          this.payload.psize -= this.inbound.length
          this.inbound = null
          return
        }

        // If we are here we have the complete message.
        // Check to see if we have existing chunks
        if (this.payload.chunks) {
          this.payload.chunks.push(this.inbound.slice(0, this.payload.psize))
          // don't append trailing control characters
          this.payload.msg = Buffer.concat(this.payload.chunks, this.payload.size)
        } else {
          this.payload.msg = this.inbound.slice(0, this.payload.size)
        }

        // Eat the size of the inbound that represents the message.
        if (this.inbound.length === this.payload.psize) {
          this.inbound = null
        } else {
          this.inbound = this.inbound.slice(this.payload.psize)
        }

        // process the message
        this.processMsg()

        // Reset
        this.pstate = AWAITING_CONTROL
        this.payload = null

        // Check to see if we have an option to yield for other events after yieldTime.
        if (start !== undefined) {
          if ((Date.now() - start) > this.options.yieldTime) {
            this.stream.pause()
            this.emit('yield')
            setImmediate(this.processInbound.bind(this))
            return
          }
        }
        break
      }
    }

    // This is applicable for a regex match to eat the bytes we used from a control line.
    if (this.inbound && m && !this.closed) {
      // Chop inbound
      const psize = m[0].length
      if (psize >= this.inbound.length) {
        this.inbound = null
      } else {
        this.inbound = this.inbound.slice(psize)
      }
    }
    m = null
  }
}

/**
 * Process a delivered message and deliver to appropriate subscriber.
 *
 * @api private
 */
Client.prototype.processMsg = function () {
  const sub = this.subs.get(this.payload.sid)
  if (sub !== undefined) {
    sub.received += 1
    // Check for a timeout, and cancel if received >= expected
    if (sub.timeout) {
      if (sub.received >= sub.expected) {
        sub.cancelTimeout()
      }
    }

    // Check for auto-unsubscribe
    if (sub.max !== undefined) {
      if (sub.received === sub.max) {
        sub.unsubscribe()
      } else if (sub.received > sub.max) {
        sub.unsubscribe()
        sub.callback = null
      }
    }

    if (sub.callback) {
      let err = null
      let msg = this.payload.msg
      if (this.options.payload === Payload.JSON) {
        try {
          // encoding set to 'utf8'
          msg = JSON.parse(msg.toString(this.options.encoding))
        } catch (e) {
          err = new NatsError(ErrorCode.BAD_JSON, ErrorCode.BAD_JSON, e)
        }
      } else if (this.options.payload === Payload.String) {
        msg = msg.toString(this.options.encoding)
      }
      try {
        const v = new Msg(this, this.payload.subj, this.payload.reply, msg, this.payload.sid)
        sub.callback(err, v)
      } catch (error) {
        this.emit(Events.Error, error)
      }
    }
  }
}

/**
 * ProcessErr processes any error messages from the server
 * @returns boolean true if stream was closed
 * @api private
 */
Client.prototype.processErr = function (s) {
  // current NATS clients, will raise an error and close on any errors
  // except permission errors
  const m = s ? s.toLowerCase() : ''
  if (m.indexOf(ErrorCode.STALE_CONNECTION_ERR) !== -1) {
    // closeStream() triggers a reconnect if allowed
    this.closeStream()
    return true
  } else if (m.indexOf(ErrorCode.PERMISSIONS_ERR) !== -1) {
    this.dispatchPermissionError(s)
    return false
  } else if (m.indexOf('authorization violation') !== -1) {
    this.emit(Events.Error, new NatsError(s, ErrorCode.BAD_AUTHENTICATION))
    this.closeStream()
    return true
  } else {
    this.emit(Events.Error, new NatsError(s, ErrorCode.NATS_PROTOCOL_ERR))
    this.closeStream()
    return true
  }
}

Client.prototype.dispatchPermissionError = function (srvError) {
  const err = new NatsError(srvError, ErrorCode.PERMISSIONS_ERR)
  const m = srvError.match(/^'Permissions Violation for (Subscription|Publish) to "(.+)"'/)
  let sub
  if (m) {
    switch (m[1]) {
      case 'Subscription':
        sub = this.subs.getBySubject(m[2])
        if (sub) {
          sub.callback(err)
          sub.unsubscribe()
        }
        break
      case 'Publish':
        this.emit(Events.PublishPermissionError, err)
        break
    }
  }
}

/**
 * Flush outbound queue to server and call optional callback when server has processed
 * all data.
 *
 * @param {Function} [callback]
 * @api public
 */
Client.prototype.flush = function (callback) {
  if (this.closed) {
    if (typeof callback === 'function') {
      callback(new NatsError(CONN_CLOSED_MSG, ErrorCode.CONN_CLOSED))
      return
    } else {
      throw (new NatsError(CONN_CLOSED_MSG, ErrorCode.CONN_CLOSED))
    }
  }
  if (this.pongs) {
    this.pongs.push(callback)
    this.sendCommand(PING_REQUEST)
    this.flushPending()
  }
}

/**
 * Drains all subscriptions. If an opt_callback is provided, the callback
 * is called if there's an error with an error argument.
 *
 * Note that after calling drain, it is impossible to create new subscriptions
 * or any requests. As soon as all messages for the draining subscriptions are
 * processed, it is also impossible to publish new messages.
 *
 * A drained connection is closed when the optional callback is called without arguments.
 * @param callback
 */
Client.prototype.drain = function (callback) {
  if (this.handledClosedOrDraining(callback)) {
    return
  }
  this.draining = true
  const subs = this.subs.getAll()
  const drains = []

  const errs = []
  subs.forEach((sub) => {
    sub.doDrain((err) => {
      if (err) {
        errs.push(err)
      }
      drains.push(sub)
      if (drains.length === subs.length) {
        this.noMorePublishing = true
        this.flush(() => {
          this.emit(Events.Close)
          this.close()
          if (typeof callback === 'function') {
            errs.forEach((e, i) => {
              errs[i] = e.toString()
            })
            let e = null
            if (errs.length > 0) {
              e = new Error('errors while draining:\n' + errs.join(('\n')))
            }
            callback(e)
          }
        })
      }
    })
  })
  // no subscriptions
  if (subs.length === 0) {
    this.noMorePublishing = true
    this.emit(Events.Close)
    this.close()
    if (typeof callback === 'function') {
      callback()
    }
  }
}

/**
 * Returns true if the client is closed or draining, caller should
 * return as error was generated.
 * @private
 * @param {Function} [callback]
 * @returns {boolean}
 */
Client.prototype.handledClosedOrDraining = function (callback) {
  if (this.closed) {
    this.dispatchError(callback, new NatsError(CONN_CLOSED_MSG, ErrorCode.CONN_CLOSED))
    return true
  }
  if (this.draining) {
    this.dispatchError(callback, new NatsError(CONN_DRAINING_MSG, ErrorCode.CONN_DRAINING))
    return true
  }
  return false
}

/**
 * @api private
 */
Client.prototype.handledSubArgErrors = function (subject, callback, opts) {
  if (typeof callback !== 'function') {
    throw new NatsError('subscriptions and requests require a callback', ErrorCode.API_ERROR)
  }
  if (typeof subject !== 'string' || subject === '') {
    this.dispatchError(callback, new NatsError(`bad subject: '${subject}'`, ErrorCode.BAD_SUBJECT))
    return true
  }
  if (this.handledClosedOrDraining(callback)) {
    return true
  }
  if (typeof opts !== 'object') {
    this.dispatchError(callback, new NatsError(BAD_OPTS_MSG, ErrorCode.BAD_OPTIONS))
    return true
  }
  return false
}

/**
 * @api private
 */
Client.prototype.handledPubArgErrors = function (subject, reply, data, callback) {
  if (callback && typeof callback !== 'function') {
    throw new NatsError('callback must be a function', ErrorCode.API_ERROR)
  }
  if (data && typeof data === 'function') {
    this.dispatchError(callback, new NatsError('data cannot be a function', ErrorCode.API_ERROR))
    return true
  }
  if (typeof subject !== 'string' || subject === '') {
    this.dispatchError(callback, new NatsError(`bad subject: '${subject}'`, ErrorCode.BAD_SUBJECT))
    return true
  }
  if (reply !== '' && typeof reply !== 'string') {
    this.dispatchError(callback, new NatsError(`bad reply subject: '${subject}'`, ErrorCode.BAD_SUBJECT))
    return true
  }
  return this.handledClosedOrDraining(callback)
}

/**
 * Publish a request a message to the given subject, with specified reply and callback.
 *
 * @param {String} subject
 * @param {String} [reply]
 * @param {String | Buffer | Object} [data]
 * @param {Function} callback
 * @api public
 * @throws NatsError (CONN_CLOSED, CONN_DRAINING, BAD_SUBJECT)
 */
Client.prototype.publishRequest = function (subject, reply, data, callback) {
  if (reply === '' || typeof reply !== 'string') {
    this.dispatchError(callback, new NatsError(`bad reply subject: '${subject}'`, ErrorCode.BAD_SUBJECT))
    return false
  }
  if (this.doPublish(subject, reply, data, callback) && callback) {
    this.flush(callback)
  }
}

/**
 * @param {String} subject
 * @param {String | Buffer | Object} [data]
 * @param {Function} callback
 */
Client.prototype.publish = function (subject, data, callback) {
  if (this.doPublish(subject, '', data, callback) && callback) {
    this.flush(callback)
  }
}

/**
 * @api private
 */
Client.prototype.doPublish = function (subject, reply, data, callback) {
  if (this.handledPubArgErrors(subject, reply, data, callback)) {
    return false
  }
  if (this.options.payload !== Payload.JSON) {
    data = data || EMPTY
  } else {
    // undefined is not a valid JSON-serializable value, but null is
    data = data === undefined ? null : data
  }

  let psub
  if (!reply) {
    psub = 'PUB ' + subject + SPC
  } else {
    psub = 'PUB ' + subject + SPC + reply + SPC
  }
  // Need to treat sending buffers different.
  if (!Buffer.isBuffer(data)) {
    let str = data
    if (this.options.payload === Payload.JSON) {
      try {
        str = JSON.stringify(data)
      } catch (e) {
        this.dispatchError(callback, new NatsError(BAD_JSON_MSG, ErrorCode.BAD_JSON))
        return false
      }
    }
    this.sendCommand(psub + Buffer.byteLength(str) + CR_LF + str + CR_LF)
  } else {
    const b = Buffer.allocUnsafe(psub.length + data.length + (2 * CR_LF_LEN) + data.length.toString().length)
    const len = b.write(psub + data.length + CR_LF)
    data.copy(b, len)
    b.write(CR_LF, len + data.length)
    this.sendCommand(b)
  }
  return true
}

/**
 * @api private
 */
Client.prototype.dispatchError = function (callback, err) {
  if (callback && typeof callback === 'function') {
    callback(err)
  } else {
    throw err
  }
}

/**
 * Subscribe to a given subject, with optional options and callback. opts can be
 * ommitted, even with a callback. The Subscriber Id is returned.
 *
 * @param {String} subject
 * @param {Object} [opts]
 * @param {Function} callback - callback arguments are data, reply subject (may be undefined), and subscription id
 * @return {Object | undefined}
 * @api public
 */
Client.prototype.subscribe = function (subject, callback, opts) {
  opts = opts || {}
  if (this.handledSubArgErrors(subject, callback, opts)) {
    return undefined
  }
  return this.subs.addSubscription(subject, callback, opts)
}

/**
 * Publish a message with an implicit inbox listener as the reply. Message is optional.
 * This should be treated as a subscription. You can optionally indicate how many
 * messages you only want to receive using opt_options = {max:N}. Otherwise you
 * will need to unsubscribe to stop the message stream.
 *
 * You can also optionally specify the number of milliseconds to wait for the messages
 * to receive using opt_options = {timeout: N}. When the number of messages specified
 * is received before a timeout, the subscription auto-cancels. If the number of messages
 * is not specified, it is the responsibility of the client to unsubscribe to prevent
 * a timeout.
 *
 * The Subscriber Id is returned.
 *
 * @param {String} subject
 * @param {String | Object | Buffer} [data]
 * @param {Object} [opts]
 * @param {Function} [callback]
 * @return {Req}
 * @api public
 */
Client.prototype.request = function (subject, callback, data, opts) {
  opts = opts || {}
  if (this.handledSubArgErrors(subject, callback, opts)) {
    return null
  }
  if (!opts.max) {
    opts.max = 1
  }
  if (this.options.noMuxRequests || opts.noMuxRequests) {
    opts.expected = opts.expected || opts.max
    const inbox = this.createInbox()
    const sub = this.subscribe(inbox, callback, opts)
    this.doPublish(subject, inbox, data)
    return new Req(sub.nc, sub.sid, inbox, callback, opts, sub)
  } else {
    const req = this.reqs.addRequest(callback, opts)
    this.doPublish(subject, req.subject, data)
    return req
  }
}

/**
 * Report number of outstanding subscriptions on this connection.
 *
 * @return {Number}
 * @api public
 */
Client.prototype.numSubscriptions = function () {
  return this.subs.length
}

/**
 * Reconnect to the server.
 *
 * @api private
 */
Client.prototype.reconnect = function () {
  if (this.closed) {
    return
  }
  this.servers.getCurrent().reconnects += 1
  this.reconnects += 1
  this.createConnection()
  if (this.servers.getCurrent().didConnect === true) {
    this.emit(Events.Reconnecting)
  }
  this.servers.getCurrent().lastConnect = Date.now()
}

/**
 * Setup a timer event to attempt reconnect.
 *
 * @api private
 */
Client.prototype.scheduleReconnect = function () {
  // Just return if no more servers
  if (this.servers.isEmpty()) {
    return
  }
  // Don't set reconnecting state if we are just trying
  // for the first time.
  if (this.wasConnected === true) {
    this.reconnecting = true
  }
  // Only stall if we have connected before.
  let wait = 0
  if (this.servers.peek().didConnect === true) {
    wait = this.options.reconnectTimeWait
  }
  // Select a server to connect to - this will be
  // the first server that meets the reconnectTimeWait criteria
  const now = Date.now()
  let maxWait = wait
  for (let i = 0; i < this.servers.length(); i++) {
    const srv = this.servers.selectServer()
    if (srv.reconnects >= this.options.maxReconnectAttempts && this.options.maxReconnectAttempts !== -1) {
      // remove the server - we already tried connecting max number of times
      this.servers.remove(srv)
      continue
    }
    if (srv.lastConnect === undefined) {
      // never connected here, try it right away
      this.reconnect()
      return
    }
    if (srv.lastConnect + wait <= now) {
      // tried before, but after the min wait, try right away
      this.reconnect()
      return
    } else {
      // find the smallest amount of time we have to wait to maybe reconnect
      const m = (srv.lastConnect + wait - now)
      if (maxWait > m) {
        maxWait = m
      }
    }
  }

  if (this.servers.isEmpty()) {
    // we have no more servers
    this.cleanupTimers()
    this.emit(Events.Close)
    this.close()
    return
  }
  // if we are here, we cannot yet reconnect, but can at maxWait
  setTimeout(() => {
    this.scheduleReconnect()
  }, maxWait)
}

function Subs (nc) {
  this.sids = 0
  this.nc = nc
  this.sidToSub = {}
  this.length = 0
}

Subs.prototype.addSubscription = function (subject, callback, opts) {
  this.sids++
  const sid = this.sids
  const sub = new Sub(this.nc, sid, subject, callback, opts)
  this.sidToSub[sid] = sub
  this.length++

  this.nc.sendCommand(sub.subCmd())
  if (sub.getMax() > 0) {
    sub.unsubscribe(sub.getMax())
  }
  this.nc.emit(Events.Subscribe, { sid: sub.sid, subject: sub.subject, queue: sub.queue })
  return sub
}

Subs.prototype.remove = function (sub) {
  if (sub) {
    if (sub.timeout) {
      clearTimeout(sub.timeout)
      sub.timeout = null
    }
    delete this.sidToSub[sub.sid]
    sub.closed = true
    this.length--
    this.nc.emit(Events.Unsubscribe, { sid: sub.sid, subject: sub.subject, queue: sub.queue })
  }
}

Subs.prototype.get = function (sid) {
  return this.sidToSub[sid]
}

Subs.prototype.getAll = function () {
  const a = []
  for (const p in this.sidToSub) {
    if (Object.hasOwnProperty.call(this.sidToSub, p)) {
      const sub = this.sidToSub[p]
      a.push(sub)
    }
  }
  return a
}

Subs.prototype.getBySubject = function (subj) {
  return this.getAll().find((e) => {
    return subj === e.subject
  })
}

Subs.prototype.clearTimers = function () {
  this.getAll().forEach((s) => {
    s.cancelTimeout()
  })
}

function Sub (nc, sid, subject, callback, opts) {
  this.nc = nc
  this.closed = false
  this.sid = sid
  this.subject = subject
  this.callback = callback
  this.received = 0
  this.queue = opts.queue || null
  this.max = opts.max || undefined
  if (opts.timeout) {
    this.setTimeout(opts.timeout, opts.expected)
  }
}

Sub.prototype.unsubscribe = function (max) {
  if (this.nc.closed) {
    return
  }
  if (!this.closed) {
    this.max = max
    this.nc.sendCommand(this.unsubCmd())
    if (this.max === undefined || (this.received >= this.max)) {
      this.nc.subs.remove(this)
    }
  }
}

Sub.prototype.drain = function (callback) {
  if (this.nc.handledClosedOrDraining(callback)) {
    return
  }
  this.doDrain(callback)
}

// internal sub drain doesn't check if the connection
// is draining as this is the method used to drain the connection
Sub.prototype.doDrain = function (callback) {
  if (this.closed) {
    if (typeof callback === 'function') {
      callback()
    }
    return
  }
  if (this.draining) {
    if (typeof callback === 'function') {
      callback(new NatsError(SUB_DRAINING_MSG, ErrorCode.SUB_DRAINING))
    } else {
      throw (new NatsError(SUB_DRAINING_MSG, ErrorCode.SUB_DRAINING))
    }
    return
  }
  this.draining = true
  this.nc.sendCommand(this.unsubCmd())
  this.nc.flush((err) => {
    this.nc.subs.remove(this)
    if (typeof callback === 'function') {
      callback(err)
    }
  })
}

Sub.prototype.hasTimeout = function () {
  return !this.closed && this.timeout !== undefined
}

Sub.prototype.cancelTimeout = function () {
  if (!this.closed && this.timeout) {
    clearTimeout(this.timeout)
    delete this.timeout
    delete this.expected
    return true
  }
  return false
}

Sub.prototype.setTimeout = function (millis, max) {
  this.cancelTimeout()
  if (!this.closed) {
    this.expected = (max || 1)
    this.timeout = setTimeout(() => {
      this.unsubscribe()
      this.nc.dispatchError(this.callback, new NatsError(TIMEOUT_MSG, ErrorCode.TIMEOUT_ERR))
    }, millis)
    return true
  }
  return false
}

Sub.prototype.getReceived = function () {
  return this.received
}

Sub.prototype.getMax = function () {
  return this.max || -1
}

Sub.prototype.isCancelled = function () {
  return this.closed
}

Sub.prototype.isDraining = function () {
  return !this.closed && this.draining
}

Sub.prototype.getID = function () {
  return this.sid
}

Sub.prototype.subCmd = function () {
  if (this.queue) {
    return [SUB, this.subject, this.queue, this.sid + CR_LF].join(SPC)
  }
  return [SUB, this.subject, this.sid + CR_LF].join(SPC)
}

Sub.prototype.reUnsubCmd = function () {
  if (this.max) {
    const max = this.max - this.received
    if (max > 0) {
      return [UNSUB, this.sid, max + CR_LF].join(SPC)
    }
    return [UNSUB, this.sid + CR_LF].join(SPC)
  }
  return ''
}

Sub.prototype.unsubCmd = function () {
  if (this.max) {
    return [UNSUB, this.sid, this.max + CR_LF].join(SPC)
  }
  return [UNSUB, this.sid + CR_LF].join(SPC)
}

function Reqs (nc) {
  this.sids = 0
  this.nc = nc
  this.inbox = this.nc.createInbox()
  this.inboxPrefixLen = this.inbox.length + 1
  this.tokenToReq = {}
  this.length = 0
  this.sub = null
}

Reqs.prototype.init = function () {
  if (this.sub === null) {
    this.sub = this.nc.subscribe(`${this.inbox}.*`, (err, m) => {
      const token = this.extractToken(m.subject)
      const req = this.get(token)
      if (req) {
        req.received++
        if (req.callback && typeof req.callback === 'function') {
          req.callback(err, m)
        }
        if (Object.hasOwnProperty.call(req, 'max')) {
          if (req.received >= req.max) {
            req.cancel()
          }
        }
      }
    })
  }
}

Reqs.prototype.clearTimers = function () {
  this.getAll().forEach((s) => {
    s.cancel()
  })
}

Reqs.prototype.addRequest = function (callback, opts) {
  // insure we have a subscription
  this.init()

  this.sids--
  const token = nuid.next()
  const subject = `${this.inbox}.${token}`
  const sid = this.sids
  const req = new Req(this.nc, sid, subject, token, callback, opts)
  this.tokenToReq[token] = req
  this.length++

  if (opts.timeout) {
    req.timeout = setTimeout(() => {
      if (req.callback) {
        req.callback(new NatsError(REQ_TIMEOUT_MSG_PREFIX + req.sid, ErrorCode.REQ_TIMEOUT))
      }
      this.nc.reqs.remove(req)
    }, opts.timeout)
  }
  return req
}

Reqs.prototype.remove = function (req) {
  if (req) {
    if (req.timeout) {
      clearTimeout(req.timeout)
      req.timeout = null
    }
    delete this.tokenToReq[req.token]
    req.closed = true
    this.length--
    this.nc.emit(Events.Unsubscribe, { sid: req.sid, subject: req.subject })
  }
}

Reqs.prototype.extractToken = function (s) {
  return s.substr(this.inboxPrefixLen)
}

Reqs.prototype.get = function (token) {
  return this.tokenToReq[token]
}

Reqs.prototype.getAll = function () {
  const a = []
  for (const p in this.tokenToReq) {
    if (Object.hasOwnProperty.call(this.tokenToReq, p)) {
      const req = this.tokenToReq[p]
      a.push(req)
    }
  }
  return a
}

function Req (nc, sid, subject, token, callback, opts, sub) {
  this.nc = nc
  this.sid = sid
  this.closed = false
  this.subject = subject
  this.token = token
  this.callback = callback
  this.received = 0
  this.max = opts.max || undefined
  this.sub = sub
}

Req.prototype.cancel = function () {
  if (this.nc.closed) {
    return
  }
  if (!this.closed) {
    if (this.sub) {
      this.sub.unsubscribe()
    } else {
      this.nc.reqs.remove(this)
    }
  }
}

function Msg (nc, subject, reply, data, sid) {
  this.nc = nc
  this.subject = subject
  this.reply = reply
  this.data = data
  this.sid = sid
}

Msg.prototype.respond = function (data) {
  this.nc.publish(this.reply, data)
}

function Servers (nc) {
  this.nc = nc
  this.pool = []
  this.current = null
}

Servers.prototype.init = function () {
  if (Array.isArray(this.nc.options.servers)) {
    this.nc.options.servers.forEach((u) => {
      u = sanitizeUrl(u)
      this.pool.push(new Server(new url.URL(u)))
    })
    // Randomize if needed
    if (this.nc.options.noRandomize !== true) {
      this.shuffle()
    }
    // if they gave an URL we should add it if different
    if (this.nc.options.url !== undefined && this.pool.indexOf(this.nc.options.url) === -1) {
      // Make url first element so it is attempted first
      this.pool.unshift(new Server(new url.URL(this.nc.options.url)))
    }
  } else {
    if (this.nc.options.url === undefined) {
      this.nc.options.url = DEFAULT_URI
    }
    this.pool.push(new Server(new url.URL(this.nc.options.url)))
  }
}

Servers.prototype.selectServer = function () {
  const server = this.pool.shift()

  // Place in client context.
  this.current = server
  const un = server.url.username || ''
  const pw = server.url.password || ''
  let up = ''
  if (un !== '' && pw !== '') {
    up = un + ':' + pw
  } else if (un !== '') {
    up = un
  }
  if (up !== '') {
    const auth = up.split(':')
    if (auth.length !== 1) {
      if (this.nc.options.user === undefined) {
        this.nc.user = auth[0]
      }
      if (this.nc.options.pass === undefined) {
        this.nc.pass = auth[1]
      }
    } else {
      if (this.nc.options.token === undefined) {
        this.nc.token = auth[0]
      }
    }
  }
  this.pool.push(server)
  return server
}

Servers.prototype.processServerUpdate = function () {
  // noinspection JSUnresolvedVariable
  if (this.nc.info.connect_urls && this.nc.info.connect_urls.length > 0) {
    // parse the infos
    const tmp = {}
    this.nc.info.connect_urls.forEach((server) => {
      const u = 'nats://' + server
      const s = new Server(new url.URL(u))
      // implicit servers are ones added via the info connect_urls
      s.implicit = true
      tmp[s.url.href] = s
    })

    // remove implicit servers that are no longer reported
    const deleted = []
    const toDelete = []
    this.pool.forEach((s, index) => {
      const u = s.url.href
      if (s.implicit && this.current.url.href !== u && tmp[u] === undefined) {
        // server was removed
        deleted.push(u)
        toDelete.push(index)
      }
      // remove this entry from reported
      delete tmp[u]
    })

    // perform the deletion
    toDelete.reverse()
    toDelete.forEach((index) => {
      this.pool.splice(index, 1)
    })

    // remaining servers are new
    const newURLs = []
    for (const k in tmp) {
      if (Object.hasOwnProperty.call(tmp, k)) {
        this.pool.push(tmp[k])
        newURLs.push(k)
      }
    }

    if (newURLs.length || deleted.length) {
      const evt = { added: newURLs, deleted: deleted }
      this.nc.emit(InternalEvents.Servers, evt)
    }
  }
}

Servers.prototype.add = function (uri) {
  this.pool.push(new Server(new url.URL(uri)))

  if (this.nc.options.noRandomize !== true) {
    this.shuffle()
  }
}

Servers.prototype.length = function () {
  return this.pool.length
}

Servers.prototype.peek = function () {
  return this.pool[0]
}

Servers.prototype.hasTLS = function () {
  this.pool.find((s) => {
    return (s.url.protocol === 'tls' || s.url.protocol === 'tls:')
  })
}

Servers.prototype.remove = function (s) {
  this.pool = this.pool.filter((t) => {
    return t !== s
  })
}

Servers.prototype.getAll = function () {
  return this.pool
}

<<<<<<< HEAD
Servers.prototype.isEmpty = function () {
  return this.pool.length === 0
}
=======
/**
 * Setup a timer event to attempt reconnect.
 *
 * @api private
 */
Client.prototype.scheduleReconnect = function () {
  // Just return if no more servers
  if (this.servers.length === 0) {
    return
  }
  // Don't set reconnecting state if we are just trying
  // for the first time.
  if (this.wasConnected === true) {
    this.reconnecting = true
  }
  // Only stall if we have connected before.
  let wait = 0
  if (this.servers[0].didConnect === true) {
    wait = this.options.reconnectDelayHandler()
  }
  // Select a server to connect to - this will be
  // the first server that meets the wait criteria
  const now = Date.now()
  let maxWait = wait
  for (let i = 0; i < this.servers.length; i++) {
    const srv = this.selectServer()
    if (srv.reconnects >= this.options.maxReconnectAttempts && this.options.maxReconnectAttempts !== -1) {
      // remove the server - we already tried connecting max number of times
      this.servers.pop()
      continue
    }
    if (srv.lastConnect === undefined) {
      // never connected here, try it right away
      this.reconnect()
      return
    }
    if (srv.lastConnect + wait <= now) {
      // tried before, but after the min wait, try right away
      this.reconnect()
      return
    } else {
      // find the smallest amount of time we have to wait to maybe reconnect
      const m = (srv.lastConnect + wait - now)
      if (maxWait > m) {
        maxWait = m
      }
    }
  }
>>>>>>> 2bef73f1

Servers.prototype.getCurrent = function () {
  return this.current
}

Servers.prototype.shuffle = function () {
  for (let i = this.pool.length - 1; i > 0; i--) {
    const j = Math.floor(Math.random() * (i + 1))
    const temp = this.pool[i]
    this.pool[i] = this.pool[j]
    this.pool[j] = temp
  }
}<|MERGE_RESOLUTION|>--- conflicted
+++ resolved
@@ -285,13 +285,8 @@
     pingInterval: DEFAULT_PING_INTERVAL,
     reconnect: true,
     reconnectTimeWait: DEFAULT_RECONNECT_TIME_WAIT,
-<<<<<<< HEAD
-=======
     reconnectJitter: DEFAULT_RECONNECT_JITTER,
     reconnectJitterTLS: DEFAULT_RECONNECT_JITTER_TLS,
-    tls: false,
-    useOldRequestStyle: false,
->>>>>>> 2bef73f1
     verbose: false,
     waitOnFirstConnect: false
   }
@@ -392,7 +387,7 @@
   }
 
   if (options.reconnectDelayHandler && typeof options.reconnectDelayHandler !== 'function') {
-    throw (new NatsError(BAD_OPTIONS, 'reconnectDelayHandler must be a function'))
+    throw (new NatsError(ErrorCode.BAD_OPTIONS, 'reconnectDelayHandler must be a function'))
   }
 
   if (!options.reconnectDelayHandler) {
@@ -1664,10 +1659,10 @@
   // Only stall if we have connected before.
   let wait = 0
   if (this.servers.peek().didConnect === true) {
-    wait = this.options.reconnectTimeWait
+    wait = this.options.reconnectDelayHandler()
   }
   // Select a server to connect to - this will be
-  // the first server that meets the reconnectTimeWait criteria
+  // the first server that meets the wait criteria
   const now = Date.now()
   let maxWait = wait
   for (let i = 0; i < this.servers.length(); i++) {
@@ -2173,60 +2168,9 @@
   return this.pool
 }
 
-<<<<<<< HEAD
 Servers.prototype.isEmpty = function () {
   return this.pool.length === 0
 }
-=======
-/**
- * Setup a timer event to attempt reconnect.
- *
- * @api private
- */
-Client.prototype.scheduleReconnect = function () {
-  // Just return if no more servers
-  if (this.servers.length === 0) {
-    return
-  }
-  // Don't set reconnecting state if we are just trying
-  // for the first time.
-  if (this.wasConnected === true) {
-    this.reconnecting = true
-  }
-  // Only stall if we have connected before.
-  let wait = 0
-  if (this.servers[0].didConnect === true) {
-    wait = this.options.reconnectDelayHandler()
-  }
-  // Select a server to connect to - this will be
-  // the first server that meets the wait criteria
-  const now = Date.now()
-  let maxWait = wait
-  for (let i = 0; i < this.servers.length; i++) {
-    const srv = this.selectServer()
-    if (srv.reconnects >= this.options.maxReconnectAttempts && this.options.maxReconnectAttempts !== -1) {
-      // remove the server - we already tried connecting max number of times
-      this.servers.pop()
-      continue
-    }
-    if (srv.lastConnect === undefined) {
-      // never connected here, try it right away
-      this.reconnect()
-      return
-    }
-    if (srv.lastConnect + wait <= now) {
-      // tried before, but after the min wait, try right away
-      this.reconnect()
-      return
-    } else {
-      // find the smallest amount of time we have to wait to maybe reconnect
-      const m = (srv.lastConnect + wait - now)
-      if (maxWait > m) {
-        maxWait = m
-      }
-    }
-  }
->>>>>>> 2bef73f1
 
 Servers.prototype.getCurrent = function () {
   return this.current
