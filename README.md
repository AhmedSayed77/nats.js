--- conflicted
+++ resolved
@@ -493,15 +493,10 @@
 | `pass`                 |                           | Sets the password for a connection
 | `pedantic`             | `false`                   | Turns on strict subject format checks
 | `pingInterval`         | `120000`                  | Number of milliseconds between client-sent pings
-<<<<<<< HEAD
-| `reconnectTimeWait`    | `2000`                    | If disconnected, the client will wait the specified number of milliseconds between reconnect attempts
-=======
-| `preserveBuffers`      | `false`                   | If true, data for a message is returned as Buffer
 | `reconnectTimeWait`    | `2000`                    | If disconnected, the client will wait the specified number of milliseconds between reconnect attempts. See [jitter](#jitter).
 | `reconnectJitter`      | `100`                     | Number of millis to randomize after `reconnectTimeWait`. See [jitter](#jitter).
 | `reconnectJitterTLS`   | `1000`                    | Number of millis to randomize after `reconnectTimeWait` when TLS options are specified. See [jitter](#jitter).
 | `reconnectDelayHandler`| Generated function        | A function that returns the number of millis to wait before the next connection to a server it connected to. See [jitter](#jitter).
->>>>>>> 2bef73f1
 | `reconnect`            | `true`                    | If false server will not attempt reconnecting
 | `servers`              |                           | Array of connection `url`s
 | `timeout`              | node default - no timeout | Number of milliseconds the client will wait for a connection to be established. If it fails it will emit a `connection_timeout` event with a NatsError that provides the hostport of the server where the connection was attempted.
