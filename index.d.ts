/*
 * Copyright 2013-2020 The NATS Authors
 * Licensed under the Apache License, Version 2.0 (the "License");
 * you may not use this file except in compliance with the License.
 * You may obtain a copy of the License at
 *
 * http://www.apache.org/licenses/LICENSE-2.0
 *
 * Unless required by applicable law or agreed to in writing, software
 * distributed under the License is distributed on an "AS IS" BASIS,
 * WITHOUT WARRANTIES OR CONDITIONS OF ANY KIND, either express or implied.
 * See the License for the specific language governing permissions and
 * limitations under the License.
 */

import * as events from 'events'
import * as tls from 'tls'

export const version: string

/**
 * Error codes
 */
export const enum ErrorCode {
  API_ERROR = 'API_ERROR',
  BAD_AUTHENTICATION = 'BAD_AUTHENTICATION',
  BAD_CREDS = 'BAD_CREDENTIALS',
  BAD_JSON = 'BAD_JSON',
  BAD_MSG = 'BAD_MSG',
  BAD_OPTIONS = 'BAD_OPTIONS',
  BAD_REPLY = 'BAD_REPLY',
  BAD_SUBJECT = 'BAD_SUBJECT',
  CLIENT_CERT_REQ = 'CLIENT_CERT_REQ',
  CONN_CLOSED = 'CONN_CLOSED',
  CONN_DRAINING = 'CONN_DRAINING',
  CONN_ERR = 'CONN_ERR',
  CONN_TIMEOUT = 'CONN_TIMEOUT',
  INVALID_ENCODING = 'INVALID_ENCODING',
  NATS_PROTOCOL_ERR = 'NATS_PROTOCOL_ERR',
  NKEY_OR_JWT_REQ = 'NKEY_OR_JWT_REQ',
  NON_SECURE_CONN_REQ = 'NON_SECURE_CONN_REQ',
  NO_ECHO_NOT_SUPPORTED = 'NO_ECHO_NOT_SUPPORTED',
  NO_SEED_IN_CREDS = 'NO_SEED_IN_CREDS',
  NO_USER_JWT_IN_CREDS = 'NO_USER_JWT_IN_CREDS',
  OPENSSL_ERR = 'OPENSSL_ERR',
  PERMISSIONS_ERR = 'permissions violation',
  REQ_TIMEOUT = 'REQ_TIMEOUT',
  SECURE_CONN_REQ = 'SECURE_CONN_REQ',
  SIGCB_NOTFUNC = 'SIG_NOT_FUNC',
  SIGNATURE_REQUIRED = 'SIG_REQ',
  STALE_CONNECTION_ERR = 'stale connection',
  SUB_DRAINING = 'SUB_DRAINING',
  TIMEOUT_ERR = 'TIMEOUT'
}

/**
 * Create a properly formatted inbox subject.
 */
export function createInbox (): string;

export type cb = () => void

/**
 * Connect to a nats-server and return the client.
 * Argument can be a url or a port, or a ClientOpts with a 'url'
 * and additional options
 */
<<<<<<< HEAD
export function connect (url?: string | number, opts?: ConnectionOptions): Client;
export function connect (opts: ConnectionOptions): Client;

export interface ConnectionOptions {
  credsFile?: string,
  encoding?: BufferEncoding,
  maxPingOut?: number,
  maxReconnectAttempts?: number,
  name?: string,
  nkey?: string,
  noEcho?: boolean
  noMuxRequests?: boolean,
  noRandomize?: boolean,
  nonceSigner?: (s: string) => Buffer,
  pass?: string,
  payload?: Payload
  pedantic?: boolean,
  pingInterval?: number,
  preserveBuffers?: boolean,
  reconnect?: boolean,
  reconnectTimeWait?: number,
  servers?: string[],
  timeout?: number,
  tls?: boolean | tls.TlsOptions,
  token?: string,
  tokenHandler?: () => string,
  url?: string,
  user?: string,
  userJWT?: string | cb,
  verbose?: boolean,
  waitOnFirstConnect?: boolean,
  yieldTime?: number
}

/**
 * Payload specifies the type of [[Msg.data]] that will be sent and received by the client.
 * The payload affects all client subscribers and publishers. If using mixed types, either
 * create multiple connections, or select [[Payload.BINARY]] and perform your own decoding.
 */
export enum Payload {
  /** Specifies a string payload. This is default [[ConnectionOptions.payload]] setting */
  String = 'string',
  /** Specifies payloads are JSON. */
  JSON = 'json',
  /** Specifies payloads are binary (Buffer) */
  Binary = 'binary'
=======
export function connect(url?: string|number, opts?: ClientOpts): Client;
export function connect(opts: ClientOpts): Client;

export interface ClientOpts {
	encoding?: BufferEncoding,
	json?: boolean,
	maxPingOut?: number,
	maxReconnectAttempts?: number,
	name?: string,
	nkey?: string,
	noEcho?: boolean
	noRandomize?: boolean,
	nonceSigner?: Function,
	pass?: string,
	pedantic?: boolean,
	pingInterval?: number,
	preserveBuffers?: boolean,
	reconnect?: boolean,
	reconnectJitter?: number,
	reconnectJitterTLS?: number,
	reconnectDelayHandler?: ()=>number,
	reconnectTimeWait?: number,
	servers?: Array<string>,
	timeout?: number,
	tls?: boolean | tls.TlsOptions,
	token?: string,
	tokenHandler?: ()=>string,
	url?: string,
	useOldRequestStyle?: boolean,
	user?: string,
	userCreds?: string,
	userJWT?: ()=>string | string,
	verbose?: boolean,
	waitOnFirstConnect?: boolean,
	yieldTime?: number
>>>>>>> 2bef73f1
}

export interface SubscriptionOptions {
  queue?: string,
  max?: number
  timeout?: number
  expected?: number
}

export interface RequestOptions {
  max?: number,
  noMuxRequests?: boolean,
  timeout?: number
}

/** Argument provided to `subscribe` and `unsubscribe` event handlers. */
export interface SubEvent {
  /** subscription subject */
  subject: string;
  /** subscription id */
  sid: number;
  /** subscription queue name if a queue subscription */
  queue?: string;
}

/** [[Client.subscribe]] callbacks. First argument will be an error if an error occurred (such as a timeout) or null.
 * Message argument is the received message (which should be treated as debug information when an error is provided).
 *
 */
export type MsgCallback = (err: NatsError | null, msg: Msg) => void;

export type Callback = (err: NatsError | null) => void;

export interface Msg {
  /** subject used to publish the message */
  subject: string;
  /** optional reply subject where replies may be sent. */
  reply?: string;
  /** optional payload for the message, */
  data?: any;
  /** Internal subscription id */
  sid: number;

  /**
   * Publishes a reply. Note this method can throw if the connection is closed.
   * @param data
   */
  respond (data?: any): void;
}

declare class Client extends events.EventEmitter {
  /**
   * Create a properly formatted inbox subject.
   */
  createInbox (): string;

  /**
   * Close the connection to the server.
   */
  close (): void;

  /**
   * Flush outbound queue to server and call optional callback when server has processed
   * all data.
   */
  flush (callback?: Callback): void;

  /**
   * Publish a message to the given subject, with optional data and callback.
   */
  publish (subject: string, data?: any, callback?: Callback): void;

  /**
   * Publish a request message with optional data and callback. Typically, requests
   * should be made using the `request` API.
   */
  publishRequest (subject: string, reply: string, data?: any, callback?: Callback): void;

  /**
   * Subscribe to a given subject, with optional options and callback. opts can be
   * omitted, even with a callback. A subscription id is returned.
   */
  subscribe (subject: string, callback: MsgCallback, opts?: SubscriptionOptions): Sub | undefined;

  /**
   * Drains all subscriptions. If an opt_callback is provided, the callback
   * is called if there's an error with an error argument.
   *
   * Note that after calling drain, it is impossible to create new subscriptions
   * or any requests. As soon as all messages for the draining subscriptions are
   * processed, it is also impossible to publish new messages.
   *
   * A drained connection is closed when the opt_callback is called without arguments.
   * @param callback
   */
  drain (callback?: Callback): void;

  /**
   * Publish a message with an implicit inbox listener as the reply. Message is optional.
   * This should be treated as a subscription. You can optionally indicate how many
   * messages you only want to receive and how long to wait for the messages using
   * opt_options = {max:N, timeout:N}. Otherwise you will need to unsubscribe to stop
   * the message stream manually by calling unsubscribe() on the subscription id returned.
   */
  request (subject: string, callback: MsgCallback, data?: any, options?: RequestOptions): Req | undefined;

  /**
   * Report number of outstanding subscriptions on this connection.
   */
  numSubscriptions (): number;
}

export interface Sub {
  /**
   * Unsubscribe with optional max number of messages before unsubscribing.
   */
  unsubscribe (max?: number): void;

  /**
   * Draining a subscription is similar to unsubscribe but inbound pending messages are
   * not discarded. When the last in-flight message is processed, the subscription handler
   * is removed.
   * @param callback
   */
  drain (callback?: Callback): void;

  /**
   * Returns true if the subscription has an associated timeout
   * @return boolean
   */
  hasTimeout (): boolean;

  /**
   * Cancels any timeout associated with the subscription. Returns true if a
   * timeout was cancelled.
   * @return boolean
   */
  cancelTimeout (): boolean;

  /**
   * Sets a timeout on a subscription. The timeout will fire by calling
   * the subscription's callback with an error argument if the expected
   * number of messages (specified via max) has not been received by the
   * subscription before the timer expires. If max is not specified,
   * the subscription times out if no messages are received within the timeout
   * specified.
   *
   * Returns `true` if the subscription was found and the timeout was registered.
   *
   * @param millis
   * @param max
   * @return boolean
   */
  setTimeout (millis: number, max?: number): boolean;

  /**
   * Returns the number of messages received by the subscription.
   * If the subscription doesn't exist it returns -1.
   * @return number
   */
  getReceived (): number;

  /**
   * Returns the number of messages expected by the subscription.
   * If `0`, the subscription was not found or was auto-cancelled.
   * If `-1`, the subscription didn't specify a count for expected messages.
   */
  getMax (): number;

  /**
   * @return true if the subscription is not found.
   */
  isCancelled (): boolean;

  /**
   * @return true if the subscription is draining.
   * @see [[drain]]
   */
  isDraining (): boolean;

  /**
   * @return the id of the subscription
   */
  getID (): number
}

export interface Req {
  sid: number;

  /**
   * Unsubscribe with optional max number of messages before unsubscribing.
   */
  cancel (): void;
}

// tslint:disable-next-line:max-classes-per-file
declare class NatsError implements Error {
  public name: string
  public message: string
  public code: string
  public chainedError: Error

  constructor (message: string, code: string, chainedError?: Error);
}<|MERGE_RESOLUTION|>--- conflicted
+++ resolved
@@ -65,7 +65,6 @@
  * Argument can be a url or a port, or a ClientOpts with a 'url'
  * and additional options
  */
-<<<<<<< HEAD
 export function connect (url?: string | number, opts?: ConnectionOptions): Client;
 export function connect (opts: ConnectionOptions): Client;
 
@@ -86,6 +85,9 @@
   pingInterval?: number,
   preserveBuffers?: boolean,
   reconnect?: boolean,
+  reconnectJitter?: number,
+  reconnectJitterTLS?: number,
+  reconnectDelayHandler?: ()=>number,
   reconnectTimeWait?: number,
   servers?: string[],
   timeout?: number,
@@ -112,43 +114,6 @@
   JSON = 'json',
   /** Specifies payloads are binary (Buffer) */
   Binary = 'binary'
-=======
-export function connect(url?: string|number, opts?: ClientOpts): Client;
-export function connect(opts: ClientOpts): Client;
-
-export interface ClientOpts {
-	encoding?: BufferEncoding,
-	json?: boolean,
-	maxPingOut?: number,
-	maxReconnectAttempts?: number,
-	name?: string,
-	nkey?: string,
-	noEcho?: boolean
-	noRandomize?: boolean,
-	nonceSigner?: Function,
-	pass?: string,
-	pedantic?: boolean,
-	pingInterval?: number,
-	preserveBuffers?: boolean,
-	reconnect?: boolean,
-	reconnectJitter?: number,
-	reconnectJitterTLS?: number,
-	reconnectDelayHandler?: ()=>number,
-	reconnectTimeWait?: number,
-	servers?: Array<string>,
-	timeout?: number,
-	tls?: boolean | tls.TlsOptions,
-	token?: string,
-	tokenHandler?: ()=>string,
-	url?: string,
-	useOldRequestStyle?: boolean,
-	user?: string,
-	userCreds?: string,
-	userJWT?: ()=>string | string,
-	verbose?: boolean,
-	waitOnFirstConnect?: boolean,
-	yieldTime?: number
->>>>>>> 2bef73f1
 }
 
 export interface SubscriptionOptions {
