{
  "name": "nats",
<<<<<<< HEAD
  "version": "2.0.0-3",
=======
  "version": "1.4.1-8",
>>>>>>> c6bd128f
  "description": "Node.js client for NATS, a lightweight, high-performance cloud native messaging system",
  "keywords": [
    "nats",
    "messaging",
    "pubsub",
    "publish",
    "subscribe",
    "queue",
    "distributed",
    "queueing"
  ],
  "homepage": "https://nats.io",
  "repository": {
    "type": "git",
    "url": "git@github.com:nats-io/nats.js.git"
  },
  "bugs": {
    "url": "https://github.com/nats-io/nats.js/issues"
  },
  "license": "Apache-2.0",
  "private": false,
  "author": {
    "name": "The NATS Authors"
  },
  "contributors": [],
  "main": "./index.js",
  "scripts": {
    "depcheck": "dependency-check --no-dev package.json",
    "depcheck:unused": "dependency-check package.json --no-dev --entry ./**/*.js",
    "test:unit": "mkdir -p reports/ && NODE_ENV=test multi='spec=- xunit=reports/mocha-xunit.xml' nyc mocha --timeout 10000 --slow 750",
    "test": "npm run depcheck && npm run depcheck:unused && npm run lint && npm run test:typescript && npm run test:unit",
    "test:typescript": "./node_modules/typescript/bin/tsc --strict --noEmit tstest/main.ts",
    "coveralls": "nyc report --reporter=text-lcov | coveralls",
    "cover": "nyc report --reporter=html && open coverage/index.html",
    "lint": "standard './**/*.js'",
    "fmt": "standard --fix './**/*.js'"
  },
  "engines": {
    "node": ">= 8.0.0"
  },
  "dependencies": {
    "nuid": "^1.1.2",
    "ts-nkeys": "^1.0.16"
  },
  "devDependencies": {
    "@types/node": "^13.7.4",
    "coveralls": "^3.0.9",
    "dependency-check": "^4.1.0",
    "eslint": "^6.8.0",
    "minimist": "^1.2.0",
    "mocha": "^7.0.1",
    "mocha-lcov-reporter": "1.3.0",
    "nyc": "^15.0.0",
    "should": "^13.2.3",
    "standard": "^14.3.1",
    "typescript": "^3.8.2"
  },
  "typings": "./index.d.ts",
  "nyc": {
    "include": [
      "lib/**"
    ],
    "exclude": [
      "test/**",
      "examples/**",
      "benchmark/**"
    ]
  },
  "bin": {
    "node-pub": "examples/node-pub",
    "node-sub": "examples/node-sub",
    "node-req": "examples/node-req",
    "node-reply": "examples/node-reply"
  }
}<|MERGE_RESOLUTION|>--- conflicted
+++ resolved
@@ -1,10 +1,6 @@
 {
   "name": "nats",
-<<<<<<< HEAD
-  "version": "2.0.0-3",
-=======
-  "version": "1.4.1-8",
->>>>>>> c6bd128f
+  "version": "1.4.1-2",
   "description": "Node.js client for NATS, a lightweight, high-performance cloud native messaging system",
   "keywords": [
     "nats",
