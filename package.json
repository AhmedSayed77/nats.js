--- conflicted
+++ resolved
@@ -1,10 +1,6 @@
 {
   "name": "nats",
-<<<<<<< HEAD
   "version": "2.0.0-24",
-=======
-  "version": "1.4.9-2",
->>>>>>> e9df21ba
   "description": "Node.js client for NATS, a lightweight, high-performance cloud native messaging system",
   "keywords": [
     "nats",
@@ -56,24 +52,14 @@
     "coveralls": "^3.0.11",
     "dependency-check": "^4.1.0",
     "eslint": "^6.8.0",
-<<<<<<< HEAD
     "minimist": "^1.2.5",
     "mocha": "^7.0.1",
-=======
-    "minimist": ">=1.2.3",
-    "mocha": "^7.1.1",
->>>>>>> e9df21ba
     "mocha-lcov-reporter": "1.3.0",
     "nyc": "^15.0.1",
     "should": "^13.2.3",
-<<<<<<< HEAD
-    "standard": "^14.3.1",
+    "standard": "^14.3.3",
     "tslint": "^6.1.0",
-    "typescript": "^3.8.2"
-=======
-    "standard": "^14.3.3",
     "typescript": "^3.8.3"
->>>>>>> e9df21ba
   },
   "typings": "./index.d.ts",
   "nyc": {
