/*
 * Copyright 2013-2020 The NATS Authors
 * Licensed under the Apache License, Version 2.0 (the "License");
 * you may not use this file except in compliance with the License.
 * You may obtain a copy of the License at
 *
 * http://www.apache.org/licenses/LICENSE-2.0
 *
 * Unless required by applicable law or agreed to in writing, software
 * distributed under the License is distributed on an "AS IS" BASIS,
 * WITHOUT WARRANTIES OR CONDITIONS OF ANY KIND, either express or implied.
 * See the License for the specific language governing permissions and
 * limitations under the License.
 */

/* jslint node: true */
'use strict'

const NATS = require('../')
const { ErrorCode, Payload } = require('../')
const nsc = require('./support/nats_server_control')
const should = require('should')
const after = require('mocha').after
const before = require('mocha').before
const describe = require('mocha').describe
const it = require('mocha').it
const net = require('net')

describe('Basics', () => {
  const PORT = 1423
  let server

  // Start up our own nats-server
  before(done => {
    server = nsc.startServer(PORT, done)
  })

  // Shutdown our server
  after(done => {
    nsc.stopServer(server, done)
  })

  it('should do basic subscribe and unsubscribe', done => {
    const nc = NATS.connect(PORT)
    const sub = nc.subscribe('foo', () => {})
    should.exist(sub)
    sub.unsubscribe()
    nc.flush(() => {
      nc.close()
      done()
    })
  })

  it('should do count subscriptions', done => {
    const nc = NATS.connect(PORT)
    nc.numSubscriptions().should.be.equal(0)
    const sub = nc.subscribe('foo', () => {})
    nc.numSubscriptions().should.be.equal(1)
    sub.unsubscribe()
    nc.numSubscriptions().should.be.equal(0)
    nc.close()
    done()
  })

  it('url is sanitized', done => {
    const nc = NATS.connect('localhost:' + PORT)
    nc.on('connect', () => {
      nc.servers.getCurrent().toString().should.equal('nats://localhost:' + PORT)
      nc.close()
      done()
    })
  })

  it('should do basic publish', done => {
    const nc = NATS.connect(PORT)
    nc.publish('foo')
    nc.flush(() => {
      nc.close()
      done()
    })
  })

  it('should fire a callback for subscription', done => {
    const nc = NATS.connect(PORT)
    nc.subscribe('foo', () => {
      nc.close()
      done()
    })
    nc.publish('foo')
  })

  it('should include the correct message in the callback', done => {
    const nc = NATS.connect(PORT)
    const data = 'Hello World'
    nc.subscribe('foo', (_, msg) => {
      should.exist(msg)
      data.should.equal(msg.data)
      nc.close()
      done()
    })
    nc.publish('foo', data)
  })

  it('should include the correct reply in the callback', done => {
    const nc = NATS.connect(PORT)
    const data = 'Hello World'
    const inbox = nc.createInbox()
    nc.subscribe('foo', (_, m) => {
      should.exist(m)
      m.data.should.equal(data)
      should.exist(m.reply)
      m.reply.should.equal(inbox)
      nc.close()
      done()
    })
    nc.publishRequest('foo', inbox, data)
  })

  it('should do request-reply', done => {
    const nc = NATS.connect(PORT)
    const initMsg = 'Hello World'
    const replyMsg = 'Hello Back!'

    nc.subscribe('foo', (_, m) => {
      should.exist(m)
      m.data.should.equal(initMsg)
      should.exist(m.reply)
      m.reply.should.match(/_INBOX\.*/)
      m.respond(replyMsg)
    })

    nc.request('foo', (_, m) => {
      should.exist(m)
      m.data.should.equal(replyMsg)
      nc.close()
      done()
    }, initMsg)
  })

  it('should return a sub id for requests', done => {
    const nc = NATS.connect(PORT)
    const initMsg = 'Hello World'
    const replyMsg = 'Hello Back!'
    const expected = 1
    let received = 0

    // Add two subscribers. We will only receive a reply from one.
    nc.subscribe('foo', (_, m) => {
      m.respond(replyMsg)
    })

    nc.subscribe('foo', (_, m) => {
      m.respond(replyMsg)
    })

<<<<<<< HEAD
    const req = nc.request('foo', _ => {
=======
    const sub = nc.request('foo', initMsg, () => {
>>>>>>> e9df21ba
      nc.flush(() => {
        received.should.equal(expected)
        nc.close()
        done()
      })

      received += 1
      req.cancel()
    }, initMsg)
  })

  it('should do single partial wildcard subscriptions correctly', done => {
    const nc = NATS.connect(PORT)
    const expected = 3
    let received = 0
    nc.subscribe('*', () => {
      received += 1
      if (received === expected) {
        nc.close()
        done()
      }
    })
    nc.publish('foo.baz') // miss
    nc.publish('foo.baz.foo') // miss
    nc.publish('foo')
    nc.publish('bar')
    nc.publish('foo.bar.3') // miss
    nc.publish('baz')
  })

  it('should do partial wildcard subscriptions correctly', done => {
    const nc = NATS.connect(PORT)
    const expected = 3
    let received = 0
    nc.subscribe('foo.bar.*', () => {
      received += 1
      if (received === expected) {
        nc.close()
        done()
      }
    })
    nc.publish('foo.baz') // miss
    nc.publish('foo.baz.foo') // miss
    nc.publish('foo.bar.1')
    nc.publish('foo.bar.2')
    nc.publish('bar')
    nc.publish('foo.bar.3')
  })

  it('should do full wildcard subscriptions correctly', done => {
    const nc = NATS.connect(PORT)
    const expected = 5
    let received = 0
    nc.subscribe('foo.>', () => {
      received += 1
      if (received === expected) {
        nc.close()
        done()
      }
    })
    nc.publish('foo.baz')
    nc.publish('foo.baz.foo')
    nc.publish('foo.bar.1')
    nc.publish('foo.bar.2')
    nc.publish('bar') // miss
    nc.publish('foo.bar.3')
  })

  it('should pass exact subject to callback', (done) => {
    const nc = NATS.connect(PORT)
    const subject = 'foo.bar.baz'
    nc.subscribe('*.*.*', (_, m) => {
      should.exist(m.subject)
      m.subject.should.equal(subject)
      nc.close()
      done()
    })
    nc.publish(subject)
  })

  it('should do callback after publish is flushed', (done) => {
    const nc = NATS.connect(PORT)
    nc.publish('foo')
    nc.flush(() => {
      nc.close()
      done()
    })
  })

  it('should do callback after flush', (done) => {
    const nc = NATS.connect(PORT)
    nc.flush(() => {
      nc.close()
      done()
    })
  })

  it('should handle an unsubscribe after close of connection', (done) => {
    const nc = NATS.connect(PORT)
    const sub = nc.subscribe('foo', () => {})
    nc.close()
    sub.unsubscribe()
    done()
  })

  it('should not receive data after unsubscribe call', (done) => {
    const nc = NATS.connect(PORT)
    let received = 0
    const expected = 1

    const sub = nc.subscribe('foo', () => {
      sub.unsubscribe()
      received += 1
    })

    nc.publish('foo')
    nc.publish('foo')
    nc.publish('foo')
    nc.flush(() => {
      received.should.equal(expected)
      nc.close()
      done()
    })
  })

  it('should pass sid properly to a message callback if requested', (done) => {
    const nc = NATS.connect(PORT)
    const sub = nc.subscribe('foo', (_, m) => {
      sub.sid.should.equal(m.sid)
      nc.close()
      done()
    })
    nc.publish('foo')
  })

  it('should parse json messages', (done) => {
    const config = {
      port: PORT,
      payload: Payload.JSON
    }
    const nc = NATS.connect(config)
    const jsonMsg = {
      key: true
    }
    nc.subscribe('foo1', (_, m) => {
      m.data.should.have.property('key').and.be.a.Boolean()
      nc.close()
      done()
    })
    nc.publish('foo1', jsonMsg)
  })

  it('should parse UTF8 json messages', (done) => {
    const config = {
      port: PORT,
      payload: Payload.JSON
    }
    const nc = NATS.connect(config)
    const utf8msg = {
      key: 'CEDILA-Ç'
    }
    nc.subscribe('foo2', (_, m) => {
      m.data.should.have.property('key')
      m.data.key.should.equal('CEDILA-Ç')
      nc.close()
      done()
    })
    nc.publish('foo2', utf8msg)
  })

  it('echo false is honored', done => {
    let nc1 = NATS.connect({
      port: PORT,
      noEcho: true,
      name: 'no echo client'
    })
    nc1.on('error', err => {
      if (err.code === NATS.NATS_PROTOCOL_ERR) {
        nc1 = null
        done()
      }
    })

    nc1.flush(() => {
      const subj = NATS.createInbox()

      let count = 0
      nc1.subscribe(subj, () => {
        count++
      })

      const nc2 = NATS.connect({
        port: PORT,
        name: 'default client'
      })
      nc2.on('connect', () => {
        nc2.subscribe(subj, () => {
          count++
        })
      })

      nc2.flush(() => {
        nc1.publish(subj)
        nc2.flush(() => {
          nc1.flush(() => {
            should(count).be.equal(1)
            nc1.close()
            nc2.close()
            done()
          })
        })
      })
    })
  })

  it('echo is on by default', done => {
    let nc1 = NATS.connect({
      port: PORT,
      name: 'echo client'
    })
    nc1.on('error', err => {
      if (err.code === NATS.NATS_PROTOCOL_ERR) {
        nc1 = null
        done()
      }
    })

    nc1.flush(() => {
      const subj = NATS.createInbox()

      let count = 0
      nc1.subscribe(subj, () => {
        count++
      })

      const nc2 = NATS.connect({
        port: PORT,
        name: 'default client'
      })
      nc2.on('connect', () => {
        nc2.subscribe(subj, () => {
          count++
        })
      })

      nc2.flush(() => {
        nc1.publish(subj)
        nc2.flush(() => {
          nc1.flush(() => {
            count.should.be.equal(2)
            nc1.close()
            nc2.close()
            done()
          })
        })
      })
    })
  })

  it('connection drains when no subs', done => {
    const nc = NATS.connect(PORT)
    nc.on('error', err => {
      done(err)
    })
    nc.on('connect', () => {
      nc.drain(() => {
        nc.closed.should.be.true()
        done()
      })
    })
  })

  it('connection drain', done => {
    const subj = NATS.createInbox()
    const nc1 = NATS.connect(PORT)
    let drainCB = false
    let s1, s2
    nc1.on('connect', () => {
      let first = true
      function finish () {
        if (first) {
          first = false
          return
        }
        should(drainCB).be.true()
        should(s1.received + s2.received).be.equal(10000, `c1: ${s1.received}  c2: ${s2.received}`)
        should(s1.received >= 1).be.true('c1 got more than one message')
        should(s2.received >= 1).be.true('c2 got more than one message')
        done()
      }

      s1 = nc1.subscribe(subj, () => {
        if (s1.received === 1) {
          nc1.drain(() => {
            drainCB = true
            finish()
          })
        }
      }, { queue: 'q1' })

      const nc2 = NATS.connect(PORT)
      nc2.on('connect', () => {
        s2 = nc2.subscribe(subj, () => {}, { queue: 'q1' })
        nc1.flush(() => {
          nc2.flush(() => {
            setTimeout(start)
          })
        })

        function start () {
          for (let i = 0; i < 10000; i++) {
            nc2.publish(subj)
          }
          nc2.drain(finish)
        }
      })
    })
  })

  it('subscription drain', done => {
    const subj = NATS.createInbox()
    const nc = NATS.connect(PORT)
    nc.on('error', err => {
      done(err)
    })
    nc.on('connect', () => {
      const s1 = nc.subscribe(subj, () => {
        if (s1.received === 1) {
          s1.drain()
        }
      }, { queue: 'q1' })

      const s2 = nc.subscribe(subj, () => {
      }, { queue: 'q1' })

      nc.flush(() => {
        start()
      })

      function start () {
        for (let i = 0; i < 10000; i++) {
          nc.publish(subj)
        }
        s2.drain(finish)
      }

      function finish () {
        should(s1.received + s2.received).be.equal(10000, `s1: ${s1.received}  s2: ${s2.received}`)
        should(s1.received >= 1).be.true('c1 got more than one message')
        should(s2.received >= 1).be.true('c2 got more than one message')
        done()
        nc.close()
      }
    })
  })

  it('publish after drain fails', done => {
    const subj = NATS.createInbox()
    const nc1 = NATS.connect(PORT)

    nc1.flush(() => {
      nc1.drain()
      try {
        nc1.publish(subj)
      } catch (err) {
        if (err.code === ErrorCode.CONN_CLOSED || err.code === ErrorCode.CONN_DRAINING) {
          done()
        } else {
          done(err)
        }
      }
    })
  })

  it('publish a request after drain fails', done => {
    const subj = NATS.createInbox()
    const nc1 = NATS.connect(PORT)

    nc1.flush(() => {
      nc1.drain()
      try {
        nc1.publishRequest(subj, nc1.createInbox())
      } catch (err) {
        if (err.code === ErrorCode.CONN_CLOSED || err.code === ErrorCode.CONN_DRAINING) {
          done()
        } else {
          done(err)
        }
      }
    })
  })

  it('publish a request after drain fails routes through callback', done => {
    const subj = NATS.createInbox()
    const nc1 = NATS.connect(PORT)

    nc1.flush(() => {
      nc1.drain()
      nc1.publishRequest(subj, nc1.createInbox(), '', (err) => {
        if (err.code === ErrorCode.CONN_CLOSED || err.code === ErrorCode.CONN_DRAINING) {
          done()
        } else {
          done(err)
        }
      })
    })
  })

  it('publish after drain fails routes through callback', done => {
    const subj = NATS.createInbox()
    const nc1 = NATS.connect(PORT)

    nc1.flush(() => {
      nc1.drain()
      nc1.publish(subj, '', (err) => {
        if (err.code === ErrorCode.CONN_CLOSED || err.code === ErrorCode.CONN_DRAINING) {
          done()
        } else {
          done(err)
        }
      })
    })
  })

  it('request after drain errors callback', done => {
    const subj = NATS.createInbox()
    const nc1 = NATS.connect(PORT)

    nc1.flush(() => {
      nc1.drain()
      nc1.request(subj, (err) => {
        if (err.code === ErrorCode.CONN_CLOSED || err.code === ErrorCode.CONN_DRAINING) {
          done()
        } else {
          done(err)
        }
      })
    })
  })

  it('reject drain after close calls callback', done => {
    const nc1 = NATS.connect(PORT)
    nc1.on('connect', () => {
      nc1.close()
      nc1.drain((err) => {
        if (err.code === ErrorCode.CONN_CLOSED || err.code === ErrorCode.CONN_DRAINING) {
          done()
        } else {
          done(err)
        }
      })
    })
  })

  it('reject drain after close without callback tosses', done => {
    const nc1 = NATS.connect(PORT)
    nc1.on('connect', () => {
      nc1.close()
      try {
        nc1.drain()
      } catch (err) {
        if (err.code === ErrorCode.CONN_CLOSED || err.code === ErrorCode.CONN_DRAINING) {
          done()
        } else {
          done(err)
        }
      }
    })
  })

  it('reject drain subscription after close', done => {
    const nc = NATS.connect(PORT)
    nc.on('connect', () => {
      const sub = nc.subscribe(nc.createInbox(), () => {})
      nc.close()
      sub.drain((err) => {
        if (err.code === ErrorCode.CONN_CLOSED || err.code === ErrorCode.CONN_DRAINING) {
          done()
        } else {
          done(err)
        }
      })
    })
  })

  it('reject subscribe on draining', done => {
    const nc1 = NATS.connect(PORT)
    nc1.on('connect', () => {
      nc1.drain()
      nc1.subscribe(NATS.createInbox(), (err) => {
        if (err.code === ErrorCode.CONN_CLOSED || err.code === ErrorCode.CONN_DRAINING) {
          done()
        } else {
          done(err)
        }
      })
    })
  })

  it('reject drain on draining', done => {
    const nc1 = NATS.connect(PORT)
    nc1.on('connect', () => {
      nc1.drain()
      nc1.drain((err) => {
        if (err.code === ErrorCode.CONN_CLOSED || err.code === ErrorCode.CONN_DRAINING) {
          done()
        } else {
          done(err)
        }
      })
    })
  })

  it('drain cleared timeout', done => {
    const nc1 = NATS.connect(PORT)
    nc1.on('connect', () => {
      const sub = nc1.subscribe(NATS.createInbox(), () => {}, { timeout: 250, expected: 1000 })
      sub.drain(() => {
        should(sub.timeout).is.null()
        nc1.close()
        done()
      })
    })
  })

  it('empty json', done => {
    const nc = NATS.connect({ port: PORT, payload: Payload.JSON })

    nc.subscribe('q', (_, m) => {
      m.respond(m.data)
    })

    nc.request('q', (_, m) => {
      m.data.should.be.an.Object()
      m.data.should.be.empty()
    }, {})

    nc.flush(() => {
      done()
    })
  })

  it('json requests', done => {
    const nc = NATS.connect({ port: PORT, payload: Payload.JSON })
    nc.on('connect', () => {
      let c = 0
      const subj = NATS.createInbox()
      nc.subscribe(subj, (_, m) => {
        m.respond(m.data)
      })

      let str = 0
      let obj = 0
      let num = 0
      const h = (_, m) => {
        switch (typeof m.data) {
          case 'number':
            num++
            break
          case 'string':
            str++
            break
          case 'object':
            obj++
            break
        }
        c++
        if (c === 3) {
          str.should.be.equal(1)
          obj.should.be.equal(1)
          num.should.be.equal(1)
          nc.close()
          done()
        }
      }

      nc.flush(() => {
        // subj, payload, timeout, handler
        nc.request(subj, h, 'a', { timeout: 1000 })
        nc.request(subj, h, {}, { timeout: 1000 })
        nc.request(subj, h, 10, { timeout: 1000 })
      })
    })
  })

  it('reject non-tls server', (done) => {
    const nc = NATS.connect({ port: PORT, tls: true })
    nc.on('error', (err) => {
      nc.close()
      err.should.be.instanceof(NATS.NatsError)
      err.should.have.property('code', ErrorCode.NON_SECURE_CONN_REQ)
      done()
    })
  })

  it('should resend unsubs', (done) => {
    let conn
    let unsubs = 0
    const srv = net.createServer((c) => {
      c.write('INFO ' + JSON.stringify({
        server_id: 'TEST',
        version: '0.0.0',
        host: '127.0.0.1',
        port: srv.address.port,
        auth_required: false
      }) + '\r\n')
      c.on('data', (d) => {
        const r = d.toString()
        const lines = r.split('\r\n')
        lines.forEach((line) => {
          if (line === '\r\n') {
            return
          }
          if (/^CONNECT\s+/.test(line)) {
          } else if (/^PING/.test(line)) {
            c.write('PONG\r\n')
          } else if (/^SUB\s+/i.test(line)) {
            c.write('MSG test 1 11\r\nHello World\r\n')
          } else if (/^UNSUB\s+/i.test(line)) {
            unsubs++
            if (unsubs === 1) {
              const args = line.split(' ')
              args.length.should.equal(3)
              // number of messages to when to unsub
              args[2].should.equal('10')
              // kick the client
              c.destroy()
              return
            }
            if (unsubs === 2) {
              const args = line.split(' ')
              args.length.should.equal(3)
              args[2].should.equal('9')
              conn.close()
              srv.close(() => {
                done()
              })
            }
          } else if (/^MSG\s+/i.test(line)) {
          } else if (/^INFO\s+/i.test(line)) {
          } else {
            // unknown
          }
        })
      })
      c.on('error', () => {
        // we are messing with the server so this will raise connection reset
      })
    })
    srv.listen(0, () => {
      const p = srv.address().port
      const nc = NATS.connect('nats://localhost:' + p, {
        reconnect: true,
        reconnectTimeWait: 250
      })
      conn = nc
      nc.on('connect', () => {
        const opts = { max: 10 }
        nc.subscribe('test', () => {}, opts)
      })
    })
  })

  it('subs require subject', (done) => {
    const nc = NATS.connect(PORT)
    nc.subscribe('', (err) => {
      err.code.should.be.equal(NATS.ErrorCode.BAD_SUBJECT)
      nc.close()
      done()
    })
  })

  it('reqs require subject', (done) => {
    const nc = NATS.connect(PORT)
    nc.request('', (err) => {
      err.code.should.be.equal(NATS.ErrorCode.BAD_SUBJECT)
      nc.close()
      done()
    })
  })

  it('subs require callback', (done) => {
    const nc = NATS.connect(PORT)
    try {
      nc.subscribe('q')
      done(new Error('should have not subscribed'))
    } catch (err) {
      err.code.should.be.equal(NATS.ErrorCode.API_ERROR)
      nc.close()
      done()
    }
  })

  it('reqs require callback', (done) => {
    const nc = NATS.connect(PORT)
    try {
      nc.request('q')
      done(new Error('should have not requested'))
    } catch (err) {
      err.code.should.be.equal(NATS.ErrorCode.API_ERROR)
      nc.close()
      done()
    }
  })

  it('subs require valid opts', (done) => {
    const nc = NATS.connect(PORT)
    nc.subscribe('q', (err) => {
      err.code.should.be.equal(NATS.ErrorCode.BAD_OPTIONS)
      nc.close()
      done()
    }, 'string')
  })

  it('reqs require valid opts', (done) => {
    const nc = NATS.connect(PORT)
    nc.request('q', (err) => {
      err.code.should.be.equal(NATS.ErrorCode.BAD_OPTIONS)
      nc.close()
      done()
    }, '', 'string')
  })

  it('sub ids should start at 1', (done) => {
    const nc = NATS.connect({ port: PORT, payload: Payload.JSON })
    nc.on('connect', () => {
      const sub = nc.subscribe(nc.createInbox(), () => {})
      sub.sid.should.be.equal(1)
      nc.close()
      done()
    })
  })

  it('msg has a sid', (done) => {
    const nc = NATS.connect(PORT)
    const subj = nc.createInbox()
    nc.subscribe(subj, (_, m) => {
      should.exist(m.sid)
      nc.close()
      done()
    })
    nc.publish(subj, 'hello')
  })

  it('requests can be cancelled', (done) => {
    const nc = NATS.connect(PORT)
    const subj = nc.createInbox()
    const req = nc.request(subj, () => {
      nc.close()
      done(new Error('should have not gotten a response'))
    }, '', { timeout: 100 })
    req.cancel()
    setTimeout(() => {
      done()
    }, 150)
  })

  it('reject unknown properties', (done) => {
    const options = {
      port: PORT,
      useOldRequestStyle: true
    }
    try {
      const nc = NATS.connect(options)
      nc.close()
      done(new Error('should have failed useOldRequestStyle'))
    } catch (err) {
      err.code.should.be.equal(ErrorCode.BAD_OPTIONS)
      err.message.should.match(/'useOldRequestStyle'/)
      done()
    }
  })

  it('error passes to callback', (done) => {
    const pc = NATS.connect(PORT)
    const nc = NATS.connect({ port: PORT, payload: Payload.JSON })
    const subj = nc.createInbox()
    nc.subscribe(subj, (err, m) => {
      should.exist(err)
      should.exist(m)
      nc.close()
      pc.close()
      done()
    })

    pc.flush(() => {
      nc.flush()
      // this is some bad json, so the error should be captured
      // eslint-disable-next-line no-useless-escape
      pc.publish(subj, '{"p": "bad \"json\""')
    })
  })

<<<<<<< HEAD
  function rr (noMuxRequests, input, opts, delay) {
    return (done) => {
      const opts = { noMuxRequests: noMuxRequests, port: PORT }
      const nc = NATS.connect(opts)
      nc.on('connect', () => {
        const sub = nc.createInbox()
        nc.subscribe(sub, (_, m) => {
          setTimeout(() => {
            m.respond(input)
            const tokens = m.reply.split('.')
            if (noMuxRequests) {
              tokens.length.should.be.equal(2, m.reply)
            } else {
              tokens.length.should.be.equal(3, m.reply)
            }
          }, delay)
        })

        const req = nc.request(sub, (err, m) => {
          if (delay && opts.timeout && delay > opts.timeout) {
            should.exist(err)
            err.code.should.be.equal(NATS.ErrorCode.TIMEOUT_ERR)
          } else {
            should.not.exist(err)
            should.exist(m)
            m.data.should.equal(input)
          }
          if (noMuxRequests) {
            nc.numSubscriptions().should.be.equal(1)
          } else {
            nc.numSubscriptions().should.be.equal(2)
          }

          nc.close()
          done()
        }, '', opts)
        if (noMuxRequests) {
          req.sid.should.be.greaterThan(0)
        } else {
          req.sid.should.be.lessThan(0)
        }
      })
    }
  }

  it('should rr with muxsub', rr(false, 'A', {}, 0))
  it('should rr without muxsub', rr(true, 'B', {}, 0))
  it('should rr with muxsub with delay', rr(false, 'C', { timeout: 1000 }, 500))
  it('should rr without muxsub with delay', rr(true, 'D', { timeout: 1000 }, 500))
  it('should rr with muxsub can timeout', rr(false, 'E', { timeout: 100 }, 250))
  it('should rr without muxsub can timeout', rr(true, 'F', { timeout: 100 }, 250))
=======
  it('should handle hostports', (done) => {
    const nc = NATS.connect(`localhost:${PORT}`)
    nc.on('connect', () => {
      nc.flush(() => {
        nc.close()
        done()
      })
    })
  })

  it('should handle hostports - servers', (done) => {
    const nc = NATS.connect({ servers: [`localhost:${PORT}`] })
    nc.on('connect', () => {
      nc.flush(() => {
        nc.close()
        done()
      })
    })
  })
>>>>>>> e9df21ba
})<|MERGE_RESOLUTION|>--- conflicted
+++ resolved
@@ -153,11 +153,7 @@
       m.respond(replyMsg)
     })
 
-<<<<<<< HEAD
-    const req = nc.request('foo', _ => {
-=======
-    const sub = nc.request('foo', initMsg, () => {
->>>>>>> e9df21ba
+    const req = nc.request('foo', () => {
       nc.flush(() => {
         received.should.equal(expected)
         nc.close()
@@ -951,7 +947,6 @@
     })
   })
 
-<<<<<<< HEAD
   function rr (noMuxRequests, input, opts, delay) {
     return (done) => {
       const opts = { noMuxRequests: noMuxRequests, port: PORT }
@@ -1003,7 +998,7 @@
   it('should rr without muxsub with delay', rr(true, 'D', { timeout: 1000 }, 500))
   it('should rr with muxsub can timeout', rr(false, 'E', { timeout: 100 }, 250))
   it('should rr without muxsub can timeout', rr(true, 'F', { timeout: 100 }, 250))
-=======
+
   it('should handle hostports', (done) => {
     const nc = NATS.connect(`localhost:${PORT}`)
     nc.on('connect', () => {
@@ -1023,5 +1018,4 @@
       })
     })
   })
->>>>>>> e9df21ba
 })