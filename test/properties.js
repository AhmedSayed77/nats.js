/*
 * Copyright 2013-2020 The NATS Authors
 * Licensed under the Apache License, Version 2.0 (the "License");
 * you may not use this file except in compliance with the License.
 * You may obtain a copy of the License at
 *
 * http://www.apache.org/licenses/LICENSE-2.0
 *
 * Unless required by applicable law or agreed to in writing, software
 * distributed under the License is distributed on an "AS IS" BASIS,
 * WITHOUT WARRANTIES OR CONDITIONS OF ANY KIND, either express or implied.
 * See the License for the specific language governing permissions and
 * limitations under the License.
 */

/* jslint node: true */
/* jshint -W030 */
'use strict'

const NATS = require('../')
const describe = require('mocha').describe
const it = require('mocha').it
const net = require('net')
const after = require('mocha').after
const before = require('mocha').before
const nsc = require('./support/nats_server_control')
require('should')

describe('Base Properties', () => {
  it('should have a version property', () => {
    NATS.version.should.match(/[0-9]+\.[0-9]+\.[0-9]+/)
  })

  it('should have the same version as package.json', () => {
    const v = require('../package.json').version
    NATS.version.should.equal(v)
  })

  it('should have a connect function', () => {
    NATS.connect.should.be.a.Function()
  })

  it('should have a createInbox function', () => {
    NATS.createInbox.should.be.a.Function()
  })
})

describe('Connection Properties', () => {
  const PORT = 34583
  let server

  // Start up our own nats-server
  before(done => {
    server = nsc.startServer(PORT, done)
  })

  // Shutdown our server
  after(done => {
    nsc.stopServer(server, done)
  })

  it('should have a publish function', () => {
    const nc = NATS.connect(PORT)
    nc.publish.should.be.a.Function()
    nc.close()
  })

  it('should have a subscribe function', () => {
    const nc = NATS.connect(PORT)
    nc.subscribe.should.be.a.Function()
    nc.close()
  })

  it('should have a request function', () => {
    const nc = NATS.connect(PORT)
    nc.request.should.be.a.Function()
    nc.close()
  })

  it('should have an options hash with proper fields', () => {
    const nc = NATS.connect(PORT)
    nc.should.have.property('options')
    nc.options.should.have.property('url')
    nc.options.should.have.property('verbose')
    nc.options.should.have.property('pedantic')
    nc.options.should.have.property('reconnect')
    nc.options.should.have.property('maxReconnectAttempts')
    nc.options.should.have.property('reconnectTimeWait')
<<<<<<< HEAD
=======
    nc.options.should.have.property('reconnectJitter')
    nc.options.should.have.property('reconnectJitterTLS')
    nc.options.should.have.property('reconnectDelayHandler')
    nc.options.should.have.property('useOldRequestStyle')
    nc.options.useOldRequestStyle.should.equal(false)
>>>>>>> 2bef73f1
    nc.options.noEcho.should.be.false()
    nc.close()
  })

  it('should have an parsed url', () => {
    const nc = NATS.connect(PORT)
    const srv = nc.servers.getCurrent()
    srv.should.have.property('url')
    srv.url.should.be.an.Object()
    srv.url.should.have.property('protocol')
    srv.url.should.have.property('host')
    srv.url.should.have.property('port')
    nc.close()
  })

  it('should allow options to be overridden', () => {
    const options = {
      url: 'nats://localhost:22421',
      verbose: true,
      pedantic: true,
      reconnect: false,
      maxReconnectAttempts: 22,
      reconnectTimeWait: 11
    }

    const nc = NATS.connect(options)
    nc.on('error', () => {}) // Eat error

    nc.options.url.should.equal('nats://localhost:22421')
    nc.options.verbose.should.equal(true)
    nc.options.pedantic.should.equal(true)
    nc.options.reconnect.should.equal(false)
    nc.options.maxReconnectAttempts.should.equal(22)
    nc.options.reconnectTimeWait.should.equal(11)
    nc.close()
  })

  it('should reject non-object options', () => {
    try {
      NATS.connect('localhost:4222', 'some string')
    } catch (err) {
      err.should.be.instanceof(NATS.NatsError)
      err.should.have.property('code', NATS.ErrorCode.BAD_OPTIONS)
    }
  })

  it('should honor noEcho', (done) => {
    let client
    const srv = net.createServer((c) => {
      client = c
      client.write('INFO ' + JSON.stringify({
        server_id: 'TEST',
        version: '0.0.0',
        node: 'node0.0.0',
        host: '127.0.0.1',
        port: srv.address.port,
        auth_required: false,
        ssl_required: false,
        tls_required: false,
        tls_verify: false
      }) + '\r\n')
    })
    srv.listen(0, () => {
      const p = srv.address().port
      const nc = NATS.connect('nats://localhost:' + p, {
        noEcho: true,
        maxReconnectAttempts: 2,
        reconnectTimeWait: 100
      })
      let attempts = 0
      nc.on('error', (err) => {
        attempts++
        err.should.be.instanceof(NATS.NatsError)
        err.should.have.property('code', NATS.ErrorCode.NO_ECHO_NOT_SUPPORTED)
      })
      nc.on('close', () => {
        // validate that we tried to reconnect
        attempts.should.be.equal(3)
        client.end(() => {
          srv.close(done)
        })
      })
    })
  })

  it('should not die, if it publishes after closeStream() triggers', (done) => {
    let client
    const srv = net.createServer((c) => {
      client = c
      client.write('INFO ' + JSON.stringify({
        server_id: 'TEST',
        version: '0.0.0',
        node: 'node0.0.0',
        host: '127.0.0.1',
        port: srv.address.port,
        auth_required: false,
        ssl_required: false,
        tls_required: false,
        tls_verify: false
      }) + '\r\n')
    })
    srv.listen(0, () => {
      const p = srv.address().port
      const nc = NATS.connect('nats://localhost:' + p, {
        noEcho: true,
        maxReconnectAttempts: 2,
        reconnectTimeWait: 100
      })
      nc.on('error', () => {
        // we'll get an error here on the noEcho, but really
        // what we are interested is in publishing after that
        // error notification
        process.nextTick(() => {
          nc.publish('foo')
        })
      })
      nc.on('close', () => {
        client.end(() => {
          srv.close(done)
        })
      })
    })
  })

  it('timeout should be a number', () => {
    try {
      NATS.connect({ timeout: '500' })
    } catch (err) {
      err.should.be.instanceof(NATS.NatsError)
      err.should.have.property('code', NATS.ErrorCode.BAD_OPTIONS)
      err.should.have.property('message', 'timeout should be a number')
    }
  })
})<|MERGE_RESOLUTION|>--- conflicted
+++ resolved
@@ -86,14 +86,9 @@
     nc.options.should.have.property('reconnect')
     nc.options.should.have.property('maxReconnectAttempts')
     nc.options.should.have.property('reconnectTimeWait')
-<<<<<<< HEAD
-=======
     nc.options.should.have.property('reconnectJitter')
     nc.options.should.have.property('reconnectJitterTLS')
     nc.options.should.have.property('reconnectDelayHandler')
-    nc.options.should.have.property('useOldRequestStyle')
-    nc.options.useOldRequestStyle.should.equal(false)
->>>>>>> 2bef73f1
     nc.options.noEcho.should.be.false()
     nc.close()
   })
